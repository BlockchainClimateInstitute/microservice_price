{
 "cells": [
  {
   "cell_type": "markdown",
   "metadata": {},
   "source": [
    "# Automated Valuation Model\n",
    "\n",
    "#### Automated Valuation Model (AVM) is a term for a service that uses mathematical modeling combined with databases of existing properties and transactions to calculate real estate values. The majority of automated valuation models (AVMs) compare the values of similar properties at the same point in time. Many appraisers, and even Wall Street institutions, use this type of model to value residential properties. (see [What is an AVM](https://www.investopedia.com/terms/a/automated-valuation-model.asp) Investopedia.com)\n",
    "\n",
    "\n",
    "#### Why do real estate business use AVMs?\n",
    "- Real estate companies often use Real Estate AVMs to capture the contact information of potential home-sellers.  Home sellers are valuable leads in the real estate industry and the assumption is that people looking to learn the value of a home might want to sell that home.  Many solution providers sell versions of AVM (the most well-known example is the Zillow Zestimate).  Companies take those AVMs, put them on their website or page and try to identify people in their area who will likely enter the real estate market.\n",
    "\n",
    "\n",
    "#### Popular Commercial AVM's\n",
    "* [Zestimate](https://www.zillow.com/zestimate/) - The Zestimate® home valuation model is Zillow’s estimate of a home's market value. The Zestimate incorporates public and user-submitted data, taking into account home facts, location and market conditions.\n",
    "\n",
    "* [Core Logic](https://www.corelogic.com/landing-pages/automated-valuation-models.aspx) -  CoreLogic® is the chosen AVM provider for 8 of the top 10 U.S. mortgage lenders. \n",
    "\n",
    "* [House Canary](https://www.housecanary.com/products/data-points/) - We compute instant valuations spanning property and land values, home equity, and more, and report on the data density behind our conclusions. Gain speed and reduce errors with values and context exactly when and where you need them most.\n",
    "\n",
    "* [Attom Data](https://www.attomdata.com/data/analytics-derived-data/avm-property-valuations/) - Utilizing more than 80 million homes in our property database across all 50 states and representing 99% of the US population, and valuation software developed by Automated Valuation Model Analytics\n",
    "\n",
    "### Valuation Process\n",
    "<img src=\"https://github.com/BlockchainClimateInstitute/microservice_price/develop/notebooks/AVM/valuation_process.png\" height=\"120\" >\n",
    "\n",
    "### Interesting GitHub Repositories related to AVM's\n",
    "* [Zillow-Kaggle](https://github.com/junjiedong/Zillow-Kaggle/blob/master/README.md) - This repo tackles the first round of Zillow’s Home Value Prediction Competition, which challenges competitors to predict the log error between Zestimate and the actual sale price of houses. And the submissions are evaluated based on Mean Absolute Error between the predicted log error and the actual log error. The competition was hosted from May 2017 to October 2017 on Kaggle, and the final private leaderboard was revealed after the evaluation period ended in January 2018.\n",
    "\n",
    "* [AutomatedValuationModel](https://github.com/jayshah5696/AutomaticValuationModel/blob/master/notebooks/Final_notebook.ipynb) -  Automated valuation model (AVM) is the name given to a service that can provide real estate property valuations using mathematical modelling combined with a database. Most AVMs calculate a property’s value at a specific point in time by analyzing values of comparable properties. Some also take into account previous surveyor valuations, historica…\n",
    "\n",
    "* [Lots more on Kaggle](https://www.kaggle.com/c/zillow-prize-1/notebooks) - The Zillow Prize contest competition, sponsored by Zillow, Inc. (“Sponsor”) is open to all individuals over the age of 18 at the time of entry. The competition will contain two rounds, one public and one private.. Each round will have separate datasets, submission deadlines and instructions on how to participate. The instructions on how to participate in each round are listed below. Capitalized terms used but not defined herein have the meanings assigned to them in the Zillow Prize competition Official Rules.\n",
    "\n",
    "### Other interesting articles\n",
    "* [towardsdatascience.com](https://towardsdatascience.com/automated-valuation-model-how-it-works-in-real-estate-industry-8d082757e1ed) - Automated Valuation Model — How It Works in Real Estate Industry?\n",
    "\n",
    "### How does it relate to BCI Risk Modeling?\n",
    "<img src=\"https://github.com/BlockchainClimateInstitute/microservice_price/edit/develop/notebooks/AVM/bci_flowchart_2.png\" height=\"120\" >\n",
    "\n",
    "### Interesting cross-over companies using AVM technology in the context of climate risk modeling\n",
    "* [Jupiter Intelligence](https://jupiterintel.com) - Predicting Risk in a Changing Climate: Jupiter’s AI and Scientific Models Deliver Unrivaled Power\n",
    "\n",
    "### Development Plan\n",
    "- EDA on golden dataset (due by July 1st) - volunteers? email mike.casale@blockchainclimate.org\n",
    "- Basic machine learning studies of different models (due by July 8th) - volunteers? email mike.casale@blockchainclimate.org\n",
    "- Hypertuning & final analysis of machine learning studies (due by July 8th) - volunteers? email mike.casale@blockchainclimate.org\n",
    "- Completed AVM modeling and pipeline + integrate with AWS microservice (due by Aug 1st) - volunteers? email mike.casale@blockchainclimate.org"
   ]
  },
  {
   "cell_type": "markdown",
   "metadata": {},
   "source": [
    "# AutoML in EvalML"
   ]
  },
  {
   "cell_type": "code",
   "execution_count": 60,
   "metadata": {},
   "outputs": [],
   "source": [
    "import evalml, glob, os\n",
    "from evalml.preprocessing import load_data\n",
    "import pandas as pd\n",
    "import urllib\n",
    "import requests, json\n",
    "import numpy as np\n",
    "import pandas as pd"
   ]
  },
  {
   "cell_type": "markdown",
   "metadata": {},
   "source": [
    "# LOAD EPC_PRICE SAMPLE"
   ]
  },
  {
   "cell_type": "code",
   "execution_count": 61,
   "metadata": {},
   "outputs": [
    {
     "data": {
      "text/html": [
       "<div>\n",
       "<style scoped>\n",
       "    .dataframe tbody tr th:only-of-type {\n",
       "        vertical-align: middle;\n",
       "    }\n",
       "\n",
       "    .dataframe tbody tr th {\n",
       "        vertical-align: top;\n",
       "    }\n",
       "\n",
       "    .dataframe thead th {\n",
       "        text-align: right;\n",
       "    }\n",
       "</style>\n",
       "<table border=\"1\" class=\"dataframe\">\n",
       "  <thead>\n",
       "    <tr style=\"text-align: right;\">\n",
       "      <th></th>\n",
       "      <th>index</th>\n",
       "      <th>Postcode</th>\n",
       "      <th>PriceAddress</th>\n",
       "      <th>EpcAddress</th>\n",
       "      <th>JaroDistance</th>\n",
       "      <th>Price</th>\n",
       "      <th>PurchaseDate</th>\n",
       "      <th>PropertyType</th>\n",
       "      <th>New</th>\n",
       "      <th>Duration</th>\n",
       "      <th>...</th>\n",
       "      <th>PotentialEnergyRating</th>\n",
       "      <th>CurrentEnergyEfficiency</th>\n",
       "      <th>PotentialEnergyEfficiency</th>\n",
       "      <th>EpcInspectionDate</th>\n",
       "      <th>GlazedArea</th>\n",
       "      <th>HabitableRooms</th>\n",
       "      <th>HeatedRooms</th>\n",
       "      <th>FlatStoreyCount</th>\n",
       "      <th>TotalFloorArea</th>\n",
       "      <th>FloorLevel</th>\n",
       "    </tr>\n",
       "  </thead>\n",
       "  <tbody>\n",
       "    <tr>\n",
       "      <th>0</th>\n",
       "      <td>0</td>\n",
       "      <td>WV69QH</td>\n",
       "      <td>142, CODSALL ROAD,</td>\n",
       "      <td>142, Codsall Road,</td>\n",
       "      <td>1.00</td>\n",
       "      <td>437500</td>\n",
       "      <td>5/20/20 0:00</td>\n",
       "      <td>D</td>\n",
       "      <td>N</td>\n",
       "      <td>F</td>\n",
       "      <td>...</td>\n",
       "      <td>C</td>\n",
       "      <td>55</td>\n",
       "      <td>75</td>\n",
       "      <td>6/24/13</td>\n",
       "      <td>Normal</td>\n",
       "      <td>8.0</td>\n",
       "      <td>8.0</td>\n",
       "      <td>NaN</td>\n",
       "      <td>348.0</td>\n",
       "      <td>NODATA!</td>\n",
       "    </tr>\n",
       "    <tr>\n",
       "      <th>1</th>\n",
       "      <td>1</td>\n",
       "      <td>WV108AB</td>\n",
       "      <td>49, CARISBROOKE ROAD,</td>\n",
       "      <td>49, Carisbrooke Road, Bushbury,</td>\n",
       "      <td>0.94</td>\n",
       "      <td>140000</td>\n",
       "      <td>2/7/20 0:00</td>\n",
       "      <td>S</td>\n",
       "      <td>N</td>\n",
       "      <td>F</td>\n",
       "      <td>...</td>\n",
       "      <td>B</td>\n",
       "      <td>81</td>\n",
       "      <td>85</td>\n",
       "      <td>6/17/16</td>\n",
       "      <td>Normal</td>\n",
       "      <td>5.0</td>\n",
       "      <td>4.0</td>\n",
       "      <td>NaN</td>\n",
       "      <td>84.0</td>\n",
       "      <td>NODATA!</td>\n",
       "    </tr>\n",
       "    <tr>\n",
       "      <th>2</th>\n",
       "      <td>2</td>\n",
       "      <td>WV46BJ</td>\n",
       "      <td>56, GREENOCK CRESCENT,</td>\n",
       "      <td>56, Greenock Crescent,</td>\n",
       "      <td>1.00</td>\n",
       "      <td>102000</td>\n",
       "      <td>3/11/20 0:00</td>\n",
       "      <td>F</td>\n",
       "      <td>N</td>\n",
       "      <td>L</td>\n",
       "      <td>...</td>\n",
       "      <td>C</td>\n",
       "      <td>78</td>\n",
       "      <td>79</td>\n",
       "      <td>5/2/12</td>\n",
       "      <td>Normal</td>\n",
       "      <td>3.0</td>\n",
       "      <td>3.0</td>\n",
       "      <td>NaN</td>\n",
       "      <td>77.0</td>\n",
       "      <td>2nd</td>\n",
       "    </tr>\n",
       "    <tr>\n",
       "      <th>3</th>\n",
       "      <td>3</td>\n",
       "      <td>WV112QQ</td>\n",
       "      <td>21, RYAN AVENUE,</td>\n",
       "      <td>21, Ryan Avenue,</td>\n",
       "      <td>1.00</td>\n",
       "      <td>141000</td>\n",
       "      <td>5/18/20 0:00</td>\n",
       "      <td>S</td>\n",
       "      <td>N</td>\n",
       "      <td>F</td>\n",
       "      <td>...</td>\n",
       "      <td>C</td>\n",
       "      <td>62</td>\n",
       "      <td>79</td>\n",
       "      <td>10/30/19</td>\n",
       "      <td>Normal</td>\n",
       "      <td>5.0</td>\n",
       "      <td>5.0</td>\n",
       "      <td>NaN</td>\n",
       "      <td>77.0</td>\n",
       "      <td>NODATA!</td>\n",
       "    </tr>\n",
       "    <tr>\n",
       "      <th>4</th>\n",
       "      <td>4</td>\n",
       "      <td>WV147AP</td>\n",
       "      <td>34, MARBURY DRIVE,</td>\n",
       "      <td>34, Marbury Drive,</td>\n",
       "      <td>1.00</td>\n",
       "      <td>122000</td>\n",
       "      <td>3/13/20 0:00</td>\n",
       "      <td>S</td>\n",
       "      <td>N</td>\n",
       "      <td>L</td>\n",
       "      <td>...</td>\n",
       "      <td>C</td>\n",
       "      <td>75</td>\n",
       "      <td>75</td>\n",
       "      <td>9/29/11</td>\n",
       "      <td>Normal</td>\n",
       "      <td>3.0</td>\n",
       "      <td>3.0</td>\n",
       "      <td>NaN</td>\n",
       "      <td>56.5</td>\n",
       "      <td>NODATA!</td>\n",
       "    </tr>\n",
       "    <tr>\n",
       "      <th>...</th>\n",
       "      <td>...</td>\n",
       "      <td>...</td>\n",
       "      <td>...</td>\n",
       "      <td>...</td>\n",
       "      <td>...</td>\n",
       "      <td>...</td>\n",
       "      <td>...</td>\n",
       "      <td>...</td>\n",
       "      <td>...</td>\n",
       "      <td>...</td>\n",
       "      <td>...</td>\n",
       "      <td>...</td>\n",
       "      <td>...</td>\n",
       "      <td>...</td>\n",
       "      <td>...</td>\n",
       "      <td>...</td>\n",
       "      <td>...</td>\n",
       "      <td>...</td>\n",
       "      <td>...</td>\n",
       "      <td>...</td>\n",
       "      <td>...</td>\n",
       "    </tr>\n",
       "    <tr>\n",
       "      <th>1116</th>\n",
       "      <td>1116</td>\n",
       "      <td>WV22AW</td>\n",
       "      <td>116 - 126, STEELHOUSE LANE,</td>\n",
       "      <td>100, Steelhouse Lane,</td>\n",
       "      <td>0.75</td>\n",
       "      <td>280000</td>\n",
       "      <td>5/26/20 0:00</td>\n",
       "      <td>O</td>\n",
       "      <td>N</td>\n",
       "      <td>F</td>\n",
       "      <td>...</td>\n",
       "      <td>A</td>\n",
       "      <td>96</td>\n",
       "      <td>97</td>\n",
       "      <td>1/31/20</td>\n",
       "      <td>NO DATA!</td>\n",
       "      <td>NaN</td>\n",
       "      <td>NaN</td>\n",
       "      <td>NaN</td>\n",
       "      <td>107.0</td>\n",
       "      <td>NO DATA!</td>\n",
       "    </tr>\n",
       "    <tr>\n",
       "      <th>1117</th>\n",
       "      <td>1117</td>\n",
       "      <td>WV108RP</td>\n",
       "      <td>55, PRIMROSE LANE,</td>\n",
       "      <td>55, Primrose Lane,</td>\n",
       "      <td>1.00</td>\n",
       "      <td>162000</td>\n",
       "      <td>2/7/20 0:00</td>\n",
       "      <td>S</td>\n",
       "      <td>N</td>\n",
       "      <td>F</td>\n",
       "      <td>...</td>\n",
       "      <td>B</td>\n",
       "      <td>72</td>\n",
       "      <td>85</td>\n",
       "      <td>9/16/19</td>\n",
       "      <td>Normal</td>\n",
       "      <td>5.0</td>\n",
       "      <td>5.0</td>\n",
       "      <td>NaN</td>\n",
       "      <td>102.0</td>\n",
       "      <td>NODATA!</td>\n",
       "    </tr>\n",
       "    <tr>\n",
       "      <th>1118</th>\n",
       "      <td>1118</td>\n",
       "      <td>WV106BA</td>\n",
       "      <td>12, THREE TUNS PARADE,</td>\n",
       "      <td>Flat, 12a, Three Tuns Parade,</td>\n",
       "      <td>0.76</td>\n",
       "      <td>150000</td>\n",
       "      <td>6/24/20 0:00</td>\n",
       "      <td>O</td>\n",
       "      <td>N</td>\n",
       "      <td>F</td>\n",
       "      <td>...</td>\n",
       "      <td>C</td>\n",
       "      <td>57</td>\n",
       "      <td>72</td>\n",
       "      <td>4/11/19</td>\n",
       "      <td>Normal</td>\n",
       "      <td>3.0</td>\n",
       "      <td>3.0</td>\n",
       "      <td>NaN</td>\n",
       "      <td>67.0</td>\n",
       "      <td>Ground</td>\n",
       "    </tr>\n",
       "    <tr>\n",
       "      <th>1119</th>\n",
       "      <td>1119</td>\n",
       "      <td>WV38NA</td>\n",
       "      <td>201, CASTLECROFT ROAD,</td>\n",
       "      <td>201, Castlecroft Road,</td>\n",
       "      <td>1.00</td>\n",
       "      <td>470000</td>\n",
       "      <td>4/6/20 0:00</td>\n",
       "      <td>D</td>\n",
       "      <td>N</td>\n",
       "      <td>F</td>\n",
       "      <td>...</td>\n",
       "      <td>C</td>\n",
       "      <td>56</td>\n",
       "      <td>75</td>\n",
       "      <td>5/22/14</td>\n",
       "      <td>Normal</td>\n",
       "      <td>7.0</td>\n",
       "      <td>7.0</td>\n",
       "      <td>NaN</td>\n",
       "      <td>229.0</td>\n",
       "      <td>NODATA!</td>\n",
       "    </tr>\n",
       "    <tr>\n",
       "      <th>1120</th>\n",
       "      <td>1120</td>\n",
       "      <td>WV11HN</td>\n",
       "      <td>COACH HOUSE, 6, WHEELERS FOLD,</td>\n",
       "      <td>The Coach House, 6 Wheelers Fold,</td>\n",
       "      <td>0.79</td>\n",
       "      <td>220000</td>\n",
       "      <td>6/15/20 0:00</td>\n",
       "      <td>O</td>\n",
       "      <td>N</td>\n",
       "      <td>F</td>\n",
       "      <td>...</td>\n",
       "      <td>C</td>\n",
       "      <td>56</td>\n",
       "      <td>77</td>\n",
       "      <td>1/21/20</td>\n",
       "      <td>Normal</td>\n",
       "      <td>7.0</td>\n",
       "      <td>7.0</td>\n",
       "      <td>NaN</td>\n",
       "      <td>97.0</td>\n",
       "      <td>NODATA!</td>\n",
       "    </tr>\n",
       "  </tbody>\n",
       "</table>\n",
       "<p>1121 rows × 21 columns</p>\n",
       "</div>"
      ],
      "text/plain": [
       "      index Postcode                     PriceAddress  \\\n",
       "0         0   WV69QH              142, CODSALL ROAD,    \n",
       "1         1  WV108AB           49, CARISBROOKE ROAD,    \n",
       "2         2   WV46BJ          56, GREENOCK CRESCENT,    \n",
       "3         3  WV112QQ                21, RYAN AVENUE,    \n",
       "4         4  WV147AP              34, MARBURY DRIVE,    \n",
       "...     ...      ...                              ...   \n",
       "1116   1116   WV22AW     116 - 126, STEELHOUSE LANE,    \n",
       "1117   1117  WV108RP              55, PRIMROSE LANE,    \n",
       "1118   1118  WV106BA          12, THREE TUNS PARADE,    \n",
       "1119   1119   WV38NA          201, CASTLECROFT ROAD,    \n",
       "1120   1120   WV11HN  COACH HOUSE, 6, WHEELERS FOLD,    \n",
       "\n",
       "                              EpcAddress  JaroDistance   Price  PurchaseDate  \\\n",
       "0                    142, Codsall Road,           1.00  437500  5/20/20 0:00   \n",
       "1       49, Carisbrooke Road, Bushbury,           0.94  140000   2/7/20 0:00   \n",
       "2                56, Greenock Crescent,           1.00  102000  3/11/20 0:00   \n",
       "3                      21, Ryan Avenue,           1.00  141000  5/18/20 0:00   \n",
       "4                    34, Marbury Drive,           1.00  122000  3/13/20 0:00   \n",
       "...                                  ...           ...     ...           ...   \n",
       "1116              100, Steelhouse Lane,           0.75  280000  5/26/20 0:00   \n",
       "1117                 55, Primrose Lane,           1.00  162000   2/7/20 0:00   \n",
       "1118      Flat, 12a, Three Tuns Parade,           0.76  150000  6/24/20 0:00   \n",
       "1119             201, Castlecroft Road,           1.00  470000   4/6/20 0:00   \n",
       "1120  The Coach House, 6 Wheelers Fold,           0.79  220000  6/15/20 0:00   \n",
       "\n",
       "     PropertyType New Duration  ... PotentialEnergyRating  \\\n",
       "0               D   N        F  ...                     C   \n",
       "1               S   N        F  ...                     B   \n",
       "2               F   N        L  ...                     C   \n",
       "3               S   N        F  ...                     C   \n",
       "4               S   N        L  ...                     C   \n",
       "...           ...  ..      ...  ...                   ...   \n",
       "1116            O   N        F  ...                     A   \n",
       "1117            S   N        F  ...                     B   \n",
       "1118            O   N        F  ...                     C   \n",
       "1119            D   N        F  ...                     C   \n",
       "1120            O   N        F  ...                     C   \n",
       "\n",
       "     CurrentEnergyEfficiency  PotentialEnergyEfficiency  EpcInspectionDate  \\\n",
       "0                         55                         75            6/24/13   \n",
       "1                         81                         85            6/17/16   \n",
       "2                         78                         79             5/2/12   \n",
       "3                         62                         79           10/30/19   \n",
       "4                         75                         75            9/29/11   \n",
       "...                      ...                        ...                ...   \n",
       "1116                      96                         97            1/31/20   \n",
       "1117                      72                         85            9/16/19   \n",
       "1118                      57                         72            4/11/19   \n",
       "1119                      56                         75            5/22/14   \n",
       "1120                      56                         77            1/21/20   \n",
       "\n",
       "     GlazedArea HabitableRooms  HeatedRooms  FlatStoreyCount  TotalFloorArea  \\\n",
       "0        Normal            8.0          8.0              NaN           348.0   \n",
       "1        Normal            5.0          4.0              NaN            84.0   \n",
       "2        Normal            3.0          3.0              NaN            77.0   \n",
       "3        Normal            5.0          5.0              NaN            77.0   \n",
       "4        Normal            3.0          3.0              NaN            56.5   \n",
       "...         ...            ...          ...              ...             ...   \n",
       "1116   NO DATA!            NaN          NaN              NaN           107.0   \n",
       "1117     Normal            5.0          5.0              NaN           102.0   \n",
       "1118     Normal            3.0          3.0              NaN            67.0   \n",
       "1119     Normal            7.0          7.0              NaN           229.0   \n",
       "1120     Normal            7.0          7.0              NaN            97.0   \n",
       "\n",
       "      FloorLevel  \n",
       "0        NODATA!  \n",
       "1        NODATA!  \n",
       "2            2nd  \n",
       "3        NODATA!  \n",
       "4        NODATA!  \n",
       "...          ...  \n",
       "1116    NO DATA!  \n",
       "1117     NODATA!  \n",
       "1118      Ground  \n",
       "1119     NODATA!  \n",
       "1120     NODATA!  \n",
       "\n",
       "[1121 rows x 21 columns]"
      ]
     },
     "execution_count": 61,
     "metadata": {},
     "output_type": "execute_result"
    }
   ],
   "source": [
    "datapath = '../../data/processed/sample_EPC_Price_merged.csv'\n",
    "data = pd.read_csv(datapath)\n",
    "data = data.reset_index()\n",
    "data"
   ]
  },
  {
   "cell_type": "markdown",
   "metadata": {},
   "source": [
    "# Handle Date Features "
   ]
  },
  {
   "cell_type": "code",
   "execution_count": 62,
   "metadata": {},
   "outputs": [
    {
     "data": {
      "text/html": [
       "<div>\n",
       "<style scoped>\n",
       "    .dataframe tbody tr th:only-of-type {\n",
       "        vertical-align: middle;\n",
       "    }\n",
       "\n",
       "    .dataframe tbody tr th {\n",
       "        vertical-align: top;\n",
       "    }\n",
       "\n",
       "    .dataframe thead th {\n",
       "        text-align: right;\n",
       "    }\n",
       "</style>\n",
       "<table border=\"1\" class=\"dataframe\">\n",
       "  <thead>\n",
       "    <tr style=\"text-align: right;\">\n",
       "      <th></th>\n",
       "      <th>index</th>\n",
       "      <th>PurchaseDate_year</th>\n",
       "      <th>PurchaseDate_month</th>\n",
       "      <th>PurchaseDate_day_of_week</th>\n",
       "      <th>PurchaseDate_hour</th>\n",
       "      <th>EpcInspectionDate_year</th>\n",
       "      <th>EpcInspectionDate_month</th>\n",
       "      <th>EpcInspectionDate_day_of_week</th>\n",
       "      <th>EpcInspectionDate_hour</th>\n",
       "    </tr>\n",
       "  </thead>\n",
       "  <tbody>\n",
       "    <tr>\n",
       "      <th>0</th>\n",
       "      <td>0</td>\n",
       "      <td>2020</td>\n",
       "      <td>May</td>\n",
       "      <td>Wednesday</td>\n",
       "      <td>0</td>\n",
       "      <td>2013</td>\n",
       "      <td>June</td>\n",
       "      <td>Monday</td>\n",
       "      <td>0</td>\n",
       "    </tr>\n",
       "    <tr>\n",
       "      <th>1</th>\n",
       "      <td>1</td>\n",
       "      <td>2020</td>\n",
       "      <td>February</td>\n",
       "      <td>Friday</td>\n",
       "      <td>0</td>\n",
       "      <td>2016</td>\n",
       "      <td>June</td>\n",
       "      <td>Friday</td>\n",
       "      <td>0</td>\n",
       "    </tr>\n",
       "    <tr>\n",
       "      <th>2</th>\n",
       "      <td>2</td>\n",
       "      <td>2020</td>\n",
       "      <td>March</td>\n",
       "      <td>Wednesday</td>\n",
       "      <td>0</td>\n",
       "      <td>2012</td>\n",
       "      <td>May</td>\n",
       "      <td>Wednesday</td>\n",
       "      <td>0</td>\n",
       "    </tr>\n",
       "    <tr>\n",
       "      <th>3</th>\n",
       "      <td>3</td>\n",
       "      <td>2020</td>\n",
       "      <td>May</td>\n",
       "      <td>Monday</td>\n",
       "      <td>0</td>\n",
       "      <td>2019</td>\n",
       "      <td>October</td>\n",
       "      <td>Wednesday</td>\n",
       "      <td>0</td>\n",
       "    </tr>\n",
       "    <tr>\n",
       "      <th>4</th>\n",
       "      <td>4</td>\n",
       "      <td>2020</td>\n",
       "      <td>March</td>\n",
       "      <td>Friday</td>\n",
       "      <td>0</td>\n",
       "      <td>2011</td>\n",
       "      <td>September</td>\n",
       "      <td>Thursday</td>\n",
       "      <td>0</td>\n",
       "    </tr>\n",
       "    <tr>\n",
       "      <th>...</th>\n",
       "      <td>...</td>\n",
       "      <td>...</td>\n",
       "      <td>...</td>\n",
       "      <td>...</td>\n",
       "      <td>...</td>\n",
       "      <td>...</td>\n",
       "      <td>...</td>\n",
       "      <td>...</td>\n",
       "      <td>...</td>\n",
       "    </tr>\n",
       "    <tr>\n",
       "      <th>1116</th>\n",
       "      <td>1116</td>\n",
       "      <td>2020</td>\n",
       "      <td>May</td>\n",
       "      <td>Tuesday</td>\n",
       "      <td>0</td>\n",
       "      <td>2020</td>\n",
       "      <td>January</td>\n",
       "      <td>Friday</td>\n",
       "      <td>0</td>\n",
       "    </tr>\n",
       "    <tr>\n",
       "      <th>1117</th>\n",
       "      <td>1117</td>\n",
       "      <td>2020</td>\n",
       "      <td>February</td>\n",
       "      <td>Friday</td>\n",
       "      <td>0</td>\n",
       "      <td>2019</td>\n",
       "      <td>September</td>\n",
       "      <td>Monday</td>\n",
       "      <td>0</td>\n",
       "    </tr>\n",
       "    <tr>\n",
       "      <th>1118</th>\n",
       "      <td>1118</td>\n",
       "      <td>2020</td>\n",
       "      <td>June</td>\n",
       "      <td>Wednesday</td>\n",
       "      <td>0</td>\n",
       "      <td>2019</td>\n",
       "      <td>April</td>\n",
       "      <td>Thursday</td>\n",
       "      <td>0</td>\n",
       "    </tr>\n",
       "    <tr>\n",
       "      <th>1119</th>\n",
       "      <td>1119</td>\n",
       "      <td>2020</td>\n",
       "      <td>April</td>\n",
       "      <td>Monday</td>\n",
       "      <td>0</td>\n",
       "      <td>2014</td>\n",
       "      <td>May</td>\n",
       "      <td>Thursday</td>\n",
       "      <td>0</td>\n",
       "    </tr>\n",
       "    <tr>\n",
       "      <th>1120</th>\n",
       "      <td>1120</td>\n",
       "      <td>2020</td>\n",
       "      <td>June</td>\n",
       "      <td>Monday</td>\n",
       "      <td>0</td>\n",
       "      <td>2020</td>\n",
       "      <td>January</td>\n",
       "      <td>Tuesday</td>\n",
       "      <td>0</td>\n",
       "    </tr>\n",
       "  </tbody>\n",
       "</table>\n",
       "<p>1121 rows × 9 columns</p>\n",
       "</div>"
      ],
      "text/plain": [
       "      index  PurchaseDate_year PurchaseDate_month PurchaseDate_day_of_week  \\\n",
       "0         0               2020                May                Wednesday   \n",
       "1         1               2020           February                   Friday   \n",
       "2         2               2020              March                Wednesday   \n",
       "3         3               2020                May                   Monday   \n",
       "4         4               2020              March                   Friday   \n",
       "...     ...                ...                ...                      ...   \n",
       "1116   1116               2020                May                  Tuesday   \n",
       "1117   1117               2020           February                   Friday   \n",
       "1118   1118               2020               June                Wednesday   \n",
       "1119   1119               2020              April                   Monday   \n",
       "1120   1120               2020               June                   Monday   \n",
       "\n",
       "      PurchaseDate_hour  EpcInspectionDate_year EpcInspectionDate_month  \\\n",
       "0                     0                    2013                    June   \n",
       "1                     0                    2016                    June   \n",
       "2                     0                    2012                     May   \n",
       "3                     0                    2019                 October   \n",
       "4                     0                    2011               September   \n",
       "...                 ...                     ...                     ...   \n",
       "1116                  0                    2020                 January   \n",
       "1117                  0                    2019               September   \n",
       "1118                  0                    2019                   April   \n",
       "1119                  0                    2014                     May   \n",
       "1120                  0                    2020                 January   \n",
       "\n",
       "     EpcInspectionDate_day_of_week  EpcInspectionDate_hour  \n",
       "0                           Monday                       0  \n",
       "1                           Friday                       0  \n",
       "2                        Wednesday                       0  \n",
       "3                        Wednesday                       0  \n",
       "4                         Thursday                       0  \n",
       "...                            ...                     ...  \n",
       "1116                        Friday                       0  \n",
       "1117                        Monday                       0  \n",
       "1118                      Thursday                       0  \n",
       "1119                      Thursday                       0  \n",
       "1120                       Tuesday                       0  \n",
       "\n",
       "[1121 rows x 9 columns]"
      ]
     },
     "execution_count": 62,
     "metadata": {},
     "output_type": "execute_result"
    }
   ],
   "source": [
    "#handle datefields\n",
    "from evalml.pipelines.components.transformers import DateTimeFeaturizer\n",
    "\n",
    "dtf = DateTimeFeaturizer(features_to_extract = [\"year\", \"month\", \"day_of_week\", \"hour\"])\n",
    "datefields = ['PurchaseDate','EpcInspectionDate']\n",
    "data[datefields[0]] = pd.to_datetime(data[datefields[0]])\n",
    "data[datefields[1]] = pd.to_datetime(data[datefields[1]])\n",
    "Xdates = data[datefields]\n",
    "dtf.fit(Xdates)\n",
    "Xdates = dtf.transform(Xdates)\n",
    "Xdates = Xdates.reset_index()\n",
    "Xdates\n"
   ]
  },
  {
   "cell_type": "code",
   "execution_count": 63,
   "metadata": {},
   "outputs": [],
   "source": [
    "data_t = pd.merge(data, Xdates, on='index')\n",
    "data_t = data_t.drop(datefields,axis=1)\n",
    "data_t = data_t.drop('index',axis=1)\n",
    "t_datapath = datapath.replace('.csv','_t.csv')\n",
    "data_t.to_csv(t_datapath,index=False)\n"
   ]
  },
  {
   "cell_type": "code",
   "execution_count": 64,
   "metadata": {},
   "outputs": [
    {
     "name": "stdout",
     "output_type": "stream",
     "text": [
      "             Number of Features\n",
      "Categorical                  11\n",
      "Numeric                      10\n",
      "\n",
      "Number of training examples: 1121\n",
      "Targets\n",
      "130000    2.14%\n",
      "140000    1.96%\n",
      "125000    1.69%\n",
      "90000     1.61%\n",
      "155000    1.61%\n",
      "          ...  \n",
      "234500    0.09%\n",
      "277500    0.09%\n",
      "257000    0.09%\n",
      "236500    0.09%\n",
      "256000    0.09%\n",
      "Name: Price, Length: 380, dtype: object\n"
     ]
    },
    {
     "data": {
      "text/plain": [
       "(                                                                                         PropertyType  \\\n",
       " Postcode PriceAddress                    EpcAddress                         JaroDistance                \n",
       " WV69QH   142, CODSALL ROAD,              142, Codsall Road,                 1.00                    D   \n",
       " WV108AB  49, CARISBROOKE ROAD,           49, Carisbrooke Road, Bushbury,    0.94                    S   \n",
       " WV46BJ   56, GREENOCK CRESCENT,          56, Greenock Crescent,             1.00                    F   \n",
       " WV112QQ  21, RYAN AVENUE,                21, Ryan Avenue,                   1.00                    S   \n",
       " WV147AP  34, MARBURY DRIVE,              34, Marbury Drive,                 1.00                    S   \n",
       " ...                                                                                               ...   \n",
       " WV22AW   116 - 126, STEELHOUSE LANE,     100, Steelhouse Lane,              0.75                    O   \n",
       " WV108RP  55, PRIMROSE LANE,              55, Primrose Lane,                 1.00                    S   \n",
       " WV106BA  12, THREE TUNS PARADE,          Flat, 12a, Three Tuns Parade,      0.76                    O   \n",
       " WV38NA   201, CASTLECROFT ROAD,          201, Castlecroft Road,             1.00                    D   \n",
       " WV11HN   COACH HOUSE, 6, WHEELERS FOLD,  The Coach House, 6 Wheelers Fold,  0.79                    O   \n",
       " \n",
       "                                                                                          New  \\\n",
       " Postcode PriceAddress                    EpcAddress                         JaroDistance       \n",
       " WV69QH   142, CODSALL ROAD,              142, Codsall Road,                 1.00           N   \n",
       " WV108AB  49, CARISBROOKE ROAD,           49, Carisbrooke Road, Bushbury,    0.94           N   \n",
       " WV46BJ   56, GREENOCK CRESCENT,          56, Greenock Crescent,             1.00           N   \n",
       " WV112QQ  21, RYAN AVENUE,                21, Ryan Avenue,                   1.00           N   \n",
       " WV147AP  34, MARBURY DRIVE,              34, Marbury Drive,                 1.00           N   \n",
       " ...                                                                                       ..   \n",
       " WV22AW   116 - 126, STEELHOUSE LANE,     100, Steelhouse Lane,              0.75           N   \n",
       " WV108RP  55, PRIMROSE LANE,              55, Primrose Lane,                 1.00           N   \n",
       " WV106BA  12, THREE TUNS PARADE,          Flat, 12a, Three Tuns Parade,      0.76           N   \n",
       " WV38NA   201, CASTLECROFT ROAD,          201, Castlecroft Road,             1.00           N   \n",
       " WV11HN   COACH HOUSE, 6, WHEELERS FOLD,  The Coach House, 6 Wheelers Fold,  0.79           N   \n",
       " \n",
       "                                                                                          Duration  \\\n",
       " Postcode PriceAddress                    EpcAddress                         JaroDistance            \n",
       " WV69QH   142, CODSALL ROAD,              142, Codsall Road,                 1.00                F   \n",
       " WV108AB  49, CARISBROOKE ROAD,           49, Carisbrooke Road, Bushbury,    0.94                F   \n",
       " WV46BJ   56, GREENOCK CRESCENT,          56, Greenock Crescent,             1.00                L   \n",
       " WV112QQ  21, RYAN AVENUE,                21, Ryan Avenue,                   1.00                F   \n",
       " WV147AP  34, MARBURY DRIVE,              34, Marbury Drive,                 1.00                L   \n",
       " ...                                                                                           ...   \n",
       " WV22AW   116 - 126, STEELHOUSE LANE,     100, Steelhouse Lane,              0.75                F   \n",
       " WV108RP  55, PRIMROSE LANE,              55, Primrose Lane,                 1.00                F   \n",
       " WV106BA  12, THREE TUNS PARADE,          Flat, 12a, Three Tuns Parade,      0.76                F   \n",
       " WV38NA   201, CASTLECROFT ROAD,          201, Castlecroft Road,             1.00                F   \n",
       " WV11HN   COACH HOUSE, 6, WHEELERS FOLD,  The Coach House, 6 Wheelers Fold,  0.79                F   \n",
       " \n",
       "                                                                                          CurrentEnergyRating  \\\n",
       " Postcode PriceAddress                    EpcAddress                         JaroDistance                       \n",
       " WV69QH   142, CODSALL ROAD,              142, Codsall Road,                 1.00                           D   \n",
       " WV108AB  49, CARISBROOKE ROAD,           49, Carisbrooke Road, Bushbury,    0.94                           B   \n",
       " WV46BJ   56, GREENOCK CRESCENT,          56, Greenock Crescent,             1.00                           C   \n",
       " WV112QQ  21, RYAN AVENUE,                21, Ryan Avenue,                   1.00                           D   \n",
       " WV147AP  34, MARBURY DRIVE,              34, Marbury Drive,                 1.00                           C   \n",
       " ...                                                                                                      ...   \n",
       " WV22AW   116 - 126, STEELHOUSE LANE,     100, Steelhouse Lane,              0.75                           A   \n",
       " WV108RP  55, PRIMROSE LANE,              55, Primrose Lane,                 1.00                           C   \n",
       " WV106BA  12, THREE TUNS PARADE,          Flat, 12a, Three Tuns Parade,      0.76                           D   \n",
       " WV38NA   201, CASTLECROFT ROAD,          201, Castlecroft Road,             1.00                           D   \n",
       " WV11HN   COACH HOUSE, 6, WHEELERS FOLD,  The Coach House, 6 Wheelers Fold,  0.79                           D   \n",
       " \n",
       "                                                                                          PotentialEnergyRating  \\\n",
       " Postcode PriceAddress                    EpcAddress                         JaroDistance                         \n",
       " WV69QH   142, CODSALL ROAD,              142, Codsall Road,                 1.00                             C   \n",
       " WV108AB  49, CARISBROOKE ROAD,           49, Carisbrooke Road, Bushbury,    0.94                             B   \n",
       " WV46BJ   56, GREENOCK CRESCENT,          56, Greenock Crescent,             1.00                             C   \n",
       " WV112QQ  21, RYAN AVENUE,                21, Ryan Avenue,                   1.00                             C   \n",
       " WV147AP  34, MARBURY DRIVE,              34, Marbury Drive,                 1.00                             C   \n",
       " ...                                                                                                        ...   \n",
       " WV22AW   116 - 126, STEELHOUSE LANE,     100, Steelhouse Lane,              0.75                             A   \n",
       " WV108RP  55, PRIMROSE LANE,              55, Primrose Lane,                 1.00                             B   \n",
       " WV106BA  12, THREE TUNS PARADE,          Flat, 12a, Three Tuns Parade,      0.76                             C   \n",
       " WV38NA   201, CASTLECROFT ROAD,          201, Castlecroft Road,             1.00                             C   \n",
       " WV11HN   COACH HOUSE, 6, WHEELERS FOLD,  The Coach House, 6 Wheelers Fold,  0.79                             C   \n",
       " \n",
       "                                                                                           CurrentEnergyEfficiency  \\\n",
       " Postcode PriceAddress                    EpcAddress                         JaroDistance                            \n",
       " WV69QH   142, CODSALL ROAD,              142, Codsall Road,                 1.00                               55   \n",
       " WV108AB  49, CARISBROOKE ROAD,           49, Carisbrooke Road, Bushbury,    0.94                               81   \n",
       " WV46BJ   56, GREENOCK CRESCENT,          56, Greenock Crescent,             1.00                               78   \n",
       " WV112QQ  21, RYAN AVENUE,                21, Ryan Avenue,                   1.00                               62   \n",
       " WV147AP  34, MARBURY DRIVE,              34, Marbury Drive,                 1.00                               75   \n",
       " ...                                                                                                           ...   \n",
       " WV22AW   116 - 126, STEELHOUSE LANE,     100, Steelhouse Lane,              0.75                               96   \n",
       " WV108RP  55, PRIMROSE LANE,              55, Primrose Lane,                 1.00                               72   \n",
       " WV106BA  12, THREE TUNS PARADE,          Flat, 12a, Three Tuns Parade,      0.76                               57   \n",
       " WV38NA   201, CASTLECROFT ROAD,          201, Castlecroft Road,             1.00                               56   \n",
       " WV11HN   COACH HOUSE, 6, WHEELERS FOLD,  The Coach House, 6 Wheelers Fold,  0.79                               56   \n",
       " \n",
       "                                                                                           PotentialEnergyEfficiency  \\\n",
       " Postcode PriceAddress                    EpcAddress                         JaroDistance                              \n",
       " WV69QH   142, CODSALL ROAD,              142, Codsall Road,                 1.00                                 75   \n",
       " WV108AB  49, CARISBROOKE ROAD,           49, Carisbrooke Road, Bushbury,    0.94                                 85   \n",
       " WV46BJ   56, GREENOCK CRESCENT,          56, Greenock Crescent,             1.00                                 79   \n",
       " WV112QQ  21, RYAN AVENUE,                21, Ryan Avenue,                   1.00                                 79   \n",
       " WV147AP  34, MARBURY DRIVE,              34, Marbury Drive,                 1.00                                 75   \n",
       " ...                                                                                                             ...   \n",
       " WV22AW   116 - 126, STEELHOUSE LANE,     100, Steelhouse Lane,              0.75                                 97   \n",
       " WV108RP  55, PRIMROSE LANE,              55, Primrose Lane,                 1.00                                 85   \n",
       " WV106BA  12, THREE TUNS PARADE,          Flat, 12a, Three Tuns Parade,      0.76                                 72   \n",
       " WV38NA   201, CASTLECROFT ROAD,          201, Castlecroft Road,             1.00                                 75   \n",
       " WV11HN   COACH HOUSE, 6, WHEELERS FOLD,  The Coach House, 6 Wheelers Fold,  0.79                                 77   \n",
       " \n",
       "                                                                                          GlazedArea  \\\n",
       " Postcode PriceAddress                    EpcAddress                         JaroDistance              \n",
       " WV69QH   142, CODSALL ROAD,              142, Codsall Road,                 1.00             Normal   \n",
       " WV108AB  49, CARISBROOKE ROAD,           49, Carisbrooke Road, Bushbury,    0.94             Normal   \n",
       " WV46BJ   56, GREENOCK CRESCENT,          56, Greenock Crescent,             1.00             Normal   \n",
       " WV112QQ  21, RYAN AVENUE,                21, Ryan Avenue,                   1.00             Normal   \n",
       " WV147AP  34, MARBURY DRIVE,              34, Marbury Drive,                 1.00             Normal   \n",
       " ...                                                                                             ...   \n",
       " WV22AW   116 - 126, STEELHOUSE LANE,     100, Steelhouse Lane,              0.75           NO DATA!   \n",
       " WV108RP  55, PRIMROSE LANE,              55, Primrose Lane,                 1.00             Normal   \n",
       " WV106BA  12, THREE TUNS PARADE,          Flat, 12a, Three Tuns Parade,      0.76             Normal   \n",
       " WV38NA   201, CASTLECROFT ROAD,          201, Castlecroft Road,             1.00             Normal   \n",
       " WV11HN   COACH HOUSE, 6, WHEELERS FOLD,  The Coach House, 6 Wheelers Fold,  0.79             Normal   \n",
       " \n",
       "                                                                                           HabitableRooms  \\\n",
       " Postcode PriceAddress                    EpcAddress                         JaroDistance                   \n",
       " WV69QH   142, CODSALL ROAD,              142, Codsall Road,                 1.00                     8.0   \n",
       " WV108AB  49, CARISBROOKE ROAD,           49, Carisbrooke Road, Bushbury,    0.94                     5.0   \n",
       " WV46BJ   56, GREENOCK CRESCENT,          56, Greenock Crescent,             1.00                     3.0   \n",
       " WV112QQ  21, RYAN AVENUE,                21, Ryan Avenue,                   1.00                     5.0   \n",
       " WV147AP  34, MARBURY DRIVE,              34, Marbury Drive,                 1.00                     3.0   \n",
       " ...                                                                                                  ...   \n",
       " WV22AW   116 - 126, STEELHOUSE LANE,     100, Steelhouse Lane,              0.75                     NaN   \n",
       " WV108RP  55, PRIMROSE LANE,              55, Primrose Lane,                 1.00                     5.0   \n",
       " WV106BA  12, THREE TUNS PARADE,          Flat, 12a, Three Tuns Parade,      0.76                     3.0   \n",
       " WV38NA   201, CASTLECROFT ROAD,          201, Castlecroft Road,             1.00                     7.0   \n",
       " WV11HN   COACH HOUSE, 6, WHEELERS FOLD,  The Coach House, 6 Wheelers Fold,  0.79                     7.0   \n",
       " \n",
       "                                                                                           HeatedRooms  \\\n",
       " Postcode PriceAddress                    EpcAddress                         JaroDistance                \n",
       " WV69QH   142, CODSALL ROAD,              142, Codsall Road,                 1.00                  8.0   \n",
       " WV108AB  49, CARISBROOKE ROAD,           49, Carisbrooke Road, Bushbury,    0.94                  4.0   \n",
       " WV46BJ   56, GREENOCK CRESCENT,          56, Greenock Crescent,             1.00                  3.0   \n",
       " WV112QQ  21, RYAN AVENUE,                21, Ryan Avenue,                   1.00                  5.0   \n",
       " WV147AP  34, MARBURY DRIVE,              34, Marbury Drive,                 1.00                  3.0   \n",
       " ...                                                                                               ...   \n",
       " WV22AW   116 - 126, STEELHOUSE LANE,     100, Steelhouse Lane,              0.75                  NaN   \n",
       " WV108RP  55, PRIMROSE LANE,              55, Primrose Lane,                 1.00                  5.0   \n",
       " WV106BA  12, THREE TUNS PARADE,          Flat, 12a, Three Tuns Parade,      0.76                  3.0   \n",
       " WV38NA   201, CASTLECROFT ROAD,          201, Castlecroft Road,             1.00                  7.0   \n",
       " WV11HN   COACH HOUSE, 6, WHEELERS FOLD,  The Coach House, 6 Wheelers Fold,  0.79                  7.0   \n",
       " \n",
       "                                                                                           ...  \\\n",
       " Postcode PriceAddress                    EpcAddress                         JaroDistance  ...   \n",
       " WV69QH   142, CODSALL ROAD,              142, Codsall Road,                 1.00          ...   \n",
       " WV108AB  49, CARISBROOKE ROAD,           49, Carisbrooke Road, Bushbury,    0.94          ...   \n",
       " WV46BJ   56, GREENOCK CRESCENT,          56, Greenock Crescent,             1.00          ...   \n",
       " WV112QQ  21, RYAN AVENUE,                21, Ryan Avenue,                   1.00          ...   \n",
       " WV147AP  34, MARBURY DRIVE,              34, Marbury Drive,                 1.00          ...   \n",
       " ...                                                                                       ...   \n",
       " WV22AW   116 - 126, STEELHOUSE LANE,     100, Steelhouse Lane,              0.75          ...   \n",
       " WV108RP  55, PRIMROSE LANE,              55, Primrose Lane,                 1.00          ...   \n",
       " WV106BA  12, THREE TUNS PARADE,          Flat, 12a, Three Tuns Parade,      0.76          ...   \n",
       " WV38NA   201, CASTLECROFT ROAD,          201, Castlecroft Road,             1.00          ...   \n",
       " WV11HN   COACH HOUSE, 6, WHEELERS FOLD,  The Coach House, 6 Wheelers Fold,  0.79          ...   \n",
       " \n",
       "                                                                                           TotalFloorArea  \\\n",
       " Postcode PriceAddress                    EpcAddress                         JaroDistance                   \n",
       " WV69QH   142, CODSALL ROAD,              142, Codsall Road,                 1.00                   348.0   \n",
       " WV108AB  49, CARISBROOKE ROAD,           49, Carisbrooke Road, Bushbury,    0.94                    84.0   \n",
       " WV46BJ   56, GREENOCK CRESCENT,          56, Greenock Crescent,             1.00                    77.0   \n",
       " WV112QQ  21, RYAN AVENUE,                21, Ryan Avenue,                   1.00                    77.0   \n",
       " WV147AP  34, MARBURY DRIVE,              34, Marbury Drive,                 1.00                    56.5   \n",
       " ...                                                                                                  ...   \n",
       " WV22AW   116 - 126, STEELHOUSE LANE,     100, Steelhouse Lane,              0.75                   107.0   \n",
       " WV108RP  55, PRIMROSE LANE,              55, Primrose Lane,                 1.00                   102.0   \n",
       " WV106BA  12, THREE TUNS PARADE,          Flat, 12a, Three Tuns Parade,      0.76                    67.0   \n",
       " WV38NA   201, CASTLECROFT ROAD,          201, Castlecroft Road,             1.00                   229.0   \n",
       " WV11HN   COACH HOUSE, 6, WHEELERS FOLD,  The Coach House, 6 Wheelers Fold,  0.79                    97.0   \n",
       " \n",
       "                                                                                           FloorLevel  \\\n",
       " Postcode PriceAddress                    EpcAddress                         JaroDistance               \n",
       " WV69QH   142, CODSALL ROAD,              142, Codsall Road,                 1.00             NODATA!   \n",
       " WV108AB  49, CARISBROOKE ROAD,           49, Carisbrooke Road, Bushbury,    0.94             NODATA!   \n",
       " WV46BJ   56, GREENOCK CRESCENT,          56, Greenock Crescent,             1.00                 2nd   \n",
       " WV112QQ  21, RYAN AVENUE,                21, Ryan Avenue,                   1.00             NODATA!   \n",
       " WV147AP  34, MARBURY DRIVE,              34, Marbury Drive,                 1.00             NODATA!   \n",
       " ...                                                                                              ...   \n",
       " WV22AW   116 - 126, STEELHOUSE LANE,     100, Steelhouse Lane,              0.75            NO DATA!   \n",
       " WV108RP  55, PRIMROSE LANE,              55, Primrose Lane,                 1.00             NODATA!   \n",
       " WV106BA  12, THREE TUNS PARADE,          Flat, 12a, Three Tuns Parade,      0.76              Ground   \n",
       " WV38NA   201, CASTLECROFT ROAD,          201, Castlecroft Road,             1.00             NODATA!   \n",
       " WV11HN   COACH HOUSE, 6, WHEELERS FOLD,  The Coach House, 6 Wheelers Fold,  0.79             NODATA!   \n",
       " \n",
       "                                                                                          PurchaseDate_year  \\\n",
       " Postcode PriceAddress                    EpcAddress                         JaroDistance                     \n",
       " WV69QH   142, CODSALL ROAD,              142, Codsall Road,                 1.00                      2020   \n",
       " WV108AB  49, CARISBROOKE ROAD,           49, Carisbrooke Road, Bushbury,    0.94                      2020   \n",
       " WV46BJ   56, GREENOCK CRESCENT,          56, Greenock Crescent,             1.00                      2020   \n",
       " WV112QQ  21, RYAN AVENUE,                21, Ryan Avenue,                   1.00                      2020   \n",
       " WV147AP  34, MARBURY DRIVE,              34, Marbury Drive,                 1.00                      2020   \n",
       " ...                                                                                                    ...   \n",
       " WV22AW   116 - 126, STEELHOUSE LANE,     100, Steelhouse Lane,              0.75                      2020   \n",
       " WV108RP  55, PRIMROSE LANE,              55, Primrose Lane,                 1.00                      2020   \n",
       " WV106BA  12, THREE TUNS PARADE,          Flat, 12a, Three Tuns Parade,      0.76                      2020   \n",
       " WV38NA   201, CASTLECROFT ROAD,          201, Castlecroft Road,             1.00                      2020   \n",
       " WV11HN   COACH HOUSE, 6, WHEELERS FOLD,  The Coach House, 6 Wheelers Fold,  0.79                      2020   \n",
       " \n",
       "                                                                                           PurchaseDate_month  \\\n",
       " Postcode PriceAddress                    EpcAddress                         JaroDistance                       \n",
       " WV69QH   142, CODSALL ROAD,              142, Codsall Road,                 1.00                         May   \n",
       " WV108AB  49, CARISBROOKE ROAD,           49, Carisbrooke Road, Bushbury,    0.94                    February   \n",
       " WV46BJ   56, GREENOCK CRESCENT,          56, Greenock Crescent,             1.00                       March   \n",
       " WV112QQ  21, RYAN AVENUE,                21, Ryan Avenue,                   1.00                         May   \n",
       " WV147AP  34, MARBURY DRIVE,              34, Marbury Drive,                 1.00                       March   \n",
       " ...                                                                                                      ...   \n",
       " WV22AW   116 - 126, STEELHOUSE LANE,     100, Steelhouse Lane,              0.75                         May   \n",
       " WV108RP  55, PRIMROSE LANE,              55, Primrose Lane,                 1.00                    February   \n",
       " WV106BA  12, THREE TUNS PARADE,          Flat, 12a, Three Tuns Parade,      0.76                        June   \n",
       " WV38NA   201, CASTLECROFT ROAD,          201, Castlecroft Road,             1.00                       April   \n",
       " WV11HN   COACH HOUSE, 6, WHEELERS FOLD,  The Coach House, 6 Wheelers Fold,  0.79                        June   \n",
       " \n",
       "                                                                                          PurchaseDate_day_of_week  \\\n",
       " Postcode PriceAddress                    EpcAddress                         JaroDistance                            \n",
       " WV69QH   142, CODSALL ROAD,              142, Codsall Road,                 1.00                        Wednesday   \n",
       " WV108AB  49, CARISBROOKE ROAD,           49, Carisbrooke Road, Bushbury,    0.94                           Friday   \n",
       " WV46BJ   56, GREENOCK CRESCENT,          56, Greenock Crescent,             1.00                        Wednesday   \n",
       " WV112QQ  21, RYAN AVENUE,                21, Ryan Avenue,                   1.00                           Monday   \n",
       " WV147AP  34, MARBURY DRIVE,              34, Marbury Drive,                 1.00                           Friday   \n",
       " ...                                                                                                           ...   \n",
       " WV22AW   116 - 126, STEELHOUSE LANE,     100, Steelhouse Lane,              0.75                          Tuesday   \n",
       " WV108RP  55, PRIMROSE LANE,              55, Primrose Lane,                 1.00                           Friday   \n",
       " WV106BA  12, THREE TUNS PARADE,          Flat, 12a, Three Tuns Parade,      0.76                        Wednesday   \n",
       " WV38NA   201, CASTLECROFT ROAD,          201, Castlecroft Road,             1.00                           Monday   \n",
       " WV11HN   COACH HOUSE, 6, WHEELERS FOLD,  The Coach House, 6 Wheelers Fold,  0.79                           Monday   \n",
       " \n",
       "                                                                                          PurchaseDate_hour  \\\n",
       " Postcode PriceAddress                    EpcAddress                         JaroDistance                     \n",
       " WV69QH   142, CODSALL ROAD,              142, Codsall Road,                 1.00                         0   \n",
       " WV108AB  49, CARISBROOKE ROAD,           49, Carisbrooke Road, Bushbury,    0.94                         0   \n",
       " WV46BJ   56, GREENOCK CRESCENT,          56, Greenock Crescent,             1.00                         0   \n",
       " WV112QQ  21, RYAN AVENUE,                21, Ryan Avenue,                   1.00                         0   \n",
       " WV147AP  34, MARBURY DRIVE,              34, Marbury Drive,                 1.00                         0   \n",
       " ...                                                                                                    ...   \n",
       " WV22AW   116 - 126, STEELHOUSE LANE,     100, Steelhouse Lane,              0.75                         0   \n",
       " WV108RP  55, PRIMROSE LANE,              55, Primrose Lane,                 1.00                         0   \n",
       " WV106BA  12, THREE TUNS PARADE,          Flat, 12a, Three Tuns Parade,      0.76                         0   \n",
       " WV38NA   201, CASTLECROFT ROAD,          201, Castlecroft Road,             1.00                         0   \n",
       " WV11HN   COACH HOUSE, 6, WHEELERS FOLD,  The Coach House, 6 Wheelers Fold,  0.79                         0   \n",
       " \n",
       "                                                                                           EpcInspectionDate_year  \\\n",
       " Postcode PriceAddress                    EpcAddress                         JaroDistance                           \n",
       " WV69QH   142, CODSALL ROAD,              142, Codsall Road,                 1.00                            2013   \n",
       " WV108AB  49, CARISBROOKE ROAD,           49, Carisbrooke Road, Bushbury,    0.94                            2016   \n",
       " WV46BJ   56, GREENOCK CRESCENT,          56, Greenock Crescent,             1.00                            2012   \n",
       " WV112QQ  21, RYAN AVENUE,                21, Ryan Avenue,                   1.00                            2019   \n",
       " WV147AP  34, MARBURY DRIVE,              34, Marbury Drive,                 1.00                            2011   \n",
       " ...                                                                                                          ...   \n",
       " WV22AW   116 - 126, STEELHOUSE LANE,     100, Steelhouse Lane,              0.75                            2020   \n",
       " WV108RP  55, PRIMROSE LANE,              55, Primrose Lane,                 1.00                            2019   \n",
       " WV106BA  12, THREE TUNS PARADE,          Flat, 12a, Three Tuns Parade,      0.76                            2019   \n",
       " WV38NA   201, CASTLECROFT ROAD,          201, Castlecroft Road,             1.00                            2014   \n",
       " WV11HN   COACH HOUSE, 6, WHEELERS FOLD,  The Coach House, 6 Wheelers Fold,  0.79                            2020   \n",
       " \n",
       "                                                                                           EpcInspectionDate_month  \\\n",
       " Postcode PriceAddress                    EpcAddress                         JaroDistance                            \n",
       " WV69QH   142, CODSALL ROAD,              142, Codsall Road,                 1.00                             June   \n",
       " WV108AB  49, CARISBROOKE ROAD,           49, Carisbrooke Road, Bushbury,    0.94                             June   \n",
       " WV46BJ   56, GREENOCK CRESCENT,          56, Greenock Crescent,             1.00                              May   \n",
       " WV112QQ  21, RYAN AVENUE,                21, Ryan Avenue,                   1.00                          October   \n",
       " WV147AP  34, MARBURY DRIVE,              34, Marbury Drive,                 1.00                        September   \n",
       " ...                                                                                                           ...   \n",
       " WV22AW   116 - 126, STEELHOUSE LANE,     100, Steelhouse Lane,              0.75                          January   \n",
       " WV108RP  55, PRIMROSE LANE,              55, Primrose Lane,                 1.00                        September   \n",
       " WV106BA  12, THREE TUNS PARADE,          Flat, 12a, Three Tuns Parade,      0.76                            April   \n",
       " WV38NA   201, CASTLECROFT ROAD,          201, Castlecroft Road,             1.00                              May   \n",
       " WV11HN   COACH HOUSE, 6, WHEELERS FOLD,  The Coach House, 6 Wheelers Fold,  0.79                          January   \n",
       " \n",
       "                                                                                          EpcInspectionDate_day_of_week  \\\n",
       " Postcode PriceAddress                    EpcAddress                         JaroDistance                                 \n",
       " WV69QH   142, CODSALL ROAD,              142, Codsall Road,                 1.00                                Monday   \n",
       " WV108AB  49, CARISBROOKE ROAD,           49, Carisbrooke Road, Bushbury,    0.94                                Friday   \n",
       " WV46BJ   56, GREENOCK CRESCENT,          56, Greenock Crescent,             1.00                             Wednesday   \n",
       " WV112QQ  21, RYAN AVENUE,                21, Ryan Avenue,                   1.00                             Wednesday   \n",
       " WV147AP  34, MARBURY DRIVE,              34, Marbury Drive,                 1.00                              Thursday   \n",
       " ...                                                                                                                ...   \n",
       " WV22AW   116 - 126, STEELHOUSE LANE,     100, Steelhouse Lane,              0.75                                Friday   \n",
       " WV108RP  55, PRIMROSE LANE,              55, Primrose Lane,                 1.00                                Monday   \n",
       " WV106BA  12, THREE TUNS PARADE,          Flat, 12a, Three Tuns Parade,      0.76                              Thursday   \n",
       " WV38NA   201, CASTLECROFT ROAD,          201, Castlecroft Road,             1.00                              Thursday   \n",
       " WV11HN   COACH HOUSE, 6, WHEELERS FOLD,  The Coach House, 6 Wheelers Fold,  0.79                               Tuesday   \n",
       " \n",
       "                                                                                          EpcInspectionDate_hour  \n",
       " Postcode PriceAddress                    EpcAddress                         JaroDistance                         \n",
       " WV69QH   142, CODSALL ROAD,              142, Codsall Road,                 1.00                              0  \n",
       " WV108AB  49, CARISBROOKE ROAD,           49, Carisbrooke Road, Bushbury,    0.94                              0  \n",
       " WV46BJ   56, GREENOCK CRESCENT,          56, Greenock Crescent,             1.00                              0  \n",
       " WV112QQ  21, RYAN AVENUE,                21, Ryan Avenue,                   1.00                              0  \n",
       " WV147AP  34, MARBURY DRIVE,              34, Marbury Drive,                 1.00                              0  \n",
       " ...                                                                                                         ...  \n",
       " WV22AW   116 - 126, STEELHOUSE LANE,     100, Steelhouse Lane,              0.75                              0  \n",
       " WV108RP  55, PRIMROSE LANE,              55, Primrose Lane,                 1.00                              0  \n",
       " WV106BA  12, THREE TUNS PARADE,          Flat, 12a, Three Tuns Parade,      0.76                              0  \n",
       " WV38NA   201, CASTLECROFT ROAD,          201, Castlecroft Road,             1.00                              0  \n",
       " WV11HN   COACH HOUSE, 6, WHEELERS FOLD,  The Coach House, 6 Wheelers Fold,  0.79                              0  \n",
       " \n",
       " [1121 rows x 21 columns],\n",
       " Postcode  PriceAddress                     EpcAddress                          JaroDistance\n",
       " WV69QH    142, CODSALL ROAD,               142, Codsall Road,                  1.00            437500\n",
       " WV108AB   49, CARISBROOKE ROAD,            49, Carisbrooke Road, Bushbury,     0.94            140000\n",
       " WV46BJ    56, GREENOCK CRESCENT,           56, Greenock Crescent,              1.00            102000\n",
       " WV112QQ   21, RYAN AVENUE,                 21, Ryan Avenue,                    1.00            141000\n",
       " WV147AP   34, MARBURY DRIVE,               34, Marbury Drive,                  1.00            122000\n",
       "                                                                                                 ...  \n",
       " WV22AW    116 - 126, STEELHOUSE LANE,      100, Steelhouse Lane,               0.75            280000\n",
       " WV108RP   55, PRIMROSE LANE,               55, Primrose Lane,                  1.00            162000\n",
       " WV106BA   12, THREE TUNS PARADE,           Flat, 12a, Three Tuns Parade,       0.76            150000\n",
       " WV38NA    201, CASTLECROFT ROAD,           201, Castlecroft Road,              1.00            470000\n",
       " WV11HN    COACH HOUSE, 6, WHEELERS FOLD,   The Coach House, 6 Wheelers Fold,   0.79            220000\n",
       " Name: Price, Length: 1121, dtype: int64)"
      ]
     },
     "execution_count": 64,
     "metadata": {},
     "output_type": "execute_result"
    }
   ],
   "source": [
    "from evalml.preprocessing import load_data\n",
    "index_fields = ['Postcode','PriceAddress','EpcAddress','JaroDistance']\n",
    "X, y = load_data(t_datapath,index=index_fields,target='Price')\n",
    "X, y"
   ]
  },
  {
   "cell_type": "markdown",
   "metadata": {},
   "source": [
    "# Find the relevent \"real estate\" related features"
   ]
  },
  {
   "cell_type": "code",
   "execution_count": 65,
   "metadata": {},
   "outputs": [
    {
     "data": {
      "text/html": [
       "<div>\n",
       "<style scoped>\n",
       "    .dataframe tbody tr th:only-of-type {\n",
       "        vertical-align: middle;\n",
       "    }\n",
       "\n",
       "    .dataframe tbody tr th {\n",
       "        vertical-align: top;\n",
       "    }\n",
       "\n",
       "    .dataframe thead th {\n",
       "        text-align: right;\n",
       "    }\n",
       "</style>\n",
       "<table border=\"1\" class=\"dataframe\">\n",
       "  <thead>\n",
       "    <tr style=\"text-align: right;\">\n",
       "      <th></th>\n",
       "      <th></th>\n",
       "      <th></th>\n",
       "      <th></th>\n",
       "      <th>PropertyType</th>\n",
       "      <th>New</th>\n",
       "      <th>Duration</th>\n",
       "      <th>CurrentEnergyRating</th>\n",
       "      <th>PotentialEnergyRating</th>\n",
       "      <th>CurrentEnergyEfficiency</th>\n",
       "      <th>PotentialEnergyEfficiency</th>\n",
       "      <th>GlazedArea</th>\n",
       "      <th>HabitableRooms</th>\n",
       "      <th>HeatedRooms</th>\n",
       "      <th>...</th>\n",
       "      <th>TotalFloorArea</th>\n",
       "      <th>FloorLevel</th>\n",
       "      <th>PurchaseDate_year</th>\n",
       "      <th>PurchaseDate_month</th>\n",
       "      <th>PurchaseDate_day_of_week</th>\n",
       "      <th>PurchaseDate_hour</th>\n",
       "      <th>EpcInspectionDate_year</th>\n",
       "      <th>EpcInspectionDate_month</th>\n",
       "      <th>EpcInspectionDate_day_of_week</th>\n",
       "      <th>EpcInspectionDate_hour</th>\n",
       "    </tr>\n",
       "    <tr>\n",
       "      <th>Postcode</th>\n",
       "      <th>PriceAddress</th>\n",
       "      <th>EpcAddress</th>\n",
       "      <th>JaroDistance</th>\n",
       "      <th></th>\n",
       "      <th></th>\n",
       "      <th></th>\n",
       "      <th></th>\n",
       "      <th></th>\n",
       "      <th></th>\n",
       "      <th></th>\n",
       "      <th></th>\n",
       "      <th></th>\n",
       "      <th></th>\n",
       "      <th></th>\n",
       "      <th></th>\n",
       "      <th></th>\n",
       "      <th></th>\n",
       "      <th></th>\n",
       "      <th></th>\n",
       "      <th></th>\n",
       "      <th></th>\n",
       "      <th></th>\n",
       "      <th></th>\n",
       "      <th></th>\n",
       "    </tr>\n",
       "  </thead>\n",
       "  <tbody>\n",
       "    <tr>\n",
       "      <th>WV69QH</th>\n",
       "      <th>142, CODSALL ROAD,</th>\n",
       "      <th>142, Codsall Road,</th>\n",
       "      <th>1.00</th>\n",
       "      <td>D</td>\n",
       "      <td>N</td>\n",
       "      <td>F</td>\n",
       "      <td>D</td>\n",
       "      <td>C</td>\n",
       "      <td>55</td>\n",
       "      <td>75</td>\n",
       "      <td>Normal</td>\n",
       "      <td>8.0</td>\n",
       "      <td>8.0</td>\n",
       "      <td>...</td>\n",
       "      <td>348.0</td>\n",
       "      <td>NODATA!</td>\n",
       "      <td>2020</td>\n",
       "      <td>May</td>\n",
       "      <td>Wednesday</td>\n",
       "      <td>0</td>\n",
       "      <td>2013</td>\n",
       "      <td>June</td>\n",
       "      <td>Monday</td>\n",
       "      <td>0</td>\n",
       "    </tr>\n",
       "    <tr>\n",
       "      <th>WV108AB</th>\n",
       "      <th>49, CARISBROOKE ROAD,</th>\n",
       "      <th>49, Carisbrooke Road, Bushbury,</th>\n",
       "      <th>0.94</th>\n",
       "      <td>S</td>\n",
       "      <td>N</td>\n",
       "      <td>F</td>\n",
       "      <td>B</td>\n",
       "      <td>B</td>\n",
       "      <td>81</td>\n",
       "      <td>85</td>\n",
       "      <td>Normal</td>\n",
       "      <td>5.0</td>\n",
       "      <td>4.0</td>\n",
       "      <td>...</td>\n",
       "      <td>84.0</td>\n",
       "      <td>NODATA!</td>\n",
       "      <td>2020</td>\n",
       "      <td>February</td>\n",
       "      <td>Friday</td>\n",
       "      <td>0</td>\n",
       "      <td>2016</td>\n",
       "      <td>June</td>\n",
       "      <td>Friday</td>\n",
       "      <td>0</td>\n",
       "    </tr>\n",
       "    <tr>\n",
       "      <th>WV46BJ</th>\n",
       "      <th>56, GREENOCK CRESCENT,</th>\n",
       "      <th>56, Greenock Crescent,</th>\n",
       "      <th>1.00</th>\n",
       "      <td>F</td>\n",
       "      <td>N</td>\n",
       "      <td>L</td>\n",
       "      <td>C</td>\n",
       "      <td>C</td>\n",
       "      <td>78</td>\n",
       "      <td>79</td>\n",
       "      <td>Normal</td>\n",
       "      <td>3.0</td>\n",
       "      <td>3.0</td>\n",
       "      <td>...</td>\n",
       "      <td>77.0</td>\n",
       "      <td>2nd</td>\n",
       "      <td>2020</td>\n",
       "      <td>March</td>\n",
       "      <td>Wednesday</td>\n",
       "      <td>0</td>\n",
       "      <td>2012</td>\n",
       "      <td>May</td>\n",
       "      <td>Wednesday</td>\n",
       "      <td>0</td>\n",
       "    </tr>\n",
       "    <tr>\n",
       "      <th>WV112QQ</th>\n",
       "      <th>21, RYAN AVENUE,</th>\n",
       "      <th>21, Ryan Avenue,</th>\n",
       "      <th>1.00</th>\n",
       "      <td>S</td>\n",
       "      <td>N</td>\n",
       "      <td>F</td>\n",
       "      <td>D</td>\n",
       "      <td>C</td>\n",
       "      <td>62</td>\n",
       "      <td>79</td>\n",
       "      <td>Normal</td>\n",
       "      <td>5.0</td>\n",
       "      <td>5.0</td>\n",
       "      <td>...</td>\n",
       "      <td>77.0</td>\n",
       "      <td>NODATA!</td>\n",
       "      <td>2020</td>\n",
       "      <td>May</td>\n",
       "      <td>Monday</td>\n",
       "      <td>0</td>\n",
       "      <td>2019</td>\n",
       "      <td>October</td>\n",
       "      <td>Wednesday</td>\n",
       "      <td>0</td>\n",
       "    </tr>\n",
       "    <tr>\n",
       "      <th>WV147AP</th>\n",
       "      <th>34, MARBURY DRIVE,</th>\n",
       "      <th>34, Marbury Drive,</th>\n",
       "      <th>1.00</th>\n",
       "      <td>S</td>\n",
       "      <td>N</td>\n",
       "      <td>L</td>\n",
       "      <td>C</td>\n",
       "      <td>C</td>\n",
       "      <td>75</td>\n",
       "      <td>75</td>\n",
       "      <td>Normal</td>\n",
       "      <td>3.0</td>\n",
       "      <td>3.0</td>\n",
       "      <td>...</td>\n",
       "      <td>56.5</td>\n",
       "      <td>NODATA!</td>\n",
       "      <td>2020</td>\n",
       "      <td>March</td>\n",
       "      <td>Friday</td>\n",
       "      <td>0</td>\n",
       "      <td>2011</td>\n",
       "      <td>September</td>\n",
       "      <td>Thursday</td>\n",
       "      <td>0</td>\n",
       "    </tr>\n",
       "    <tr>\n",
       "      <th>...</th>\n",
       "      <th>...</th>\n",
       "      <th>...</th>\n",
       "      <th>...</th>\n",
       "      <td>...</td>\n",
       "      <td>...</td>\n",
       "      <td>...</td>\n",
       "      <td>...</td>\n",
       "      <td>...</td>\n",
       "      <td>...</td>\n",
       "      <td>...</td>\n",
       "      <td>...</td>\n",
       "      <td>...</td>\n",
       "      <td>...</td>\n",
       "      <td>...</td>\n",
       "      <td>...</td>\n",
       "      <td>...</td>\n",
       "      <td>...</td>\n",
       "      <td>...</td>\n",
       "      <td>...</td>\n",
       "      <td>...</td>\n",
       "      <td>...</td>\n",
       "      <td>...</td>\n",
       "      <td>...</td>\n",
       "      <td>...</td>\n",
       "    </tr>\n",
       "    <tr>\n",
       "      <th>WV22AW</th>\n",
       "      <th>116 - 126, STEELHOUSE LANE,</th>\n",
       "      <th>100, Steelhouse Lane,</th>\n",
       "      <th>0.75</th>\n",
       "      <td>O</td>\n",
       "      <td>N</td>\n",
       "      <td>F</td>\n",
       "      <td>A</td>\n",
       "      <td>A</td>\n",
       "      <td>96</td>\n",
       "      <td>97</td>\n",
       "      <td>NO DATA!</td>\n",
       "      <td>NaN</td>\n",
       "      <td>NaN</td>\n",
       "      <td>...</td>\n",
       "      <td>107.0</td>\n",
       "      <td>NO DATA!</td>\n",
       "      <td>2020</td>\n",
       "      <td>May</td>\n",
       "      <td>Tuesday</td>\n",
       "      <td>0</td>\n",
       "      <td>2020</td>\n",
       "      <td>January</td>\n",
       "      <td>Friday</td>\n",
       "      <td>0</td>\n",
       "    </tr>\n",
       "    <tr>\n",
       "      <th>WV108RP</th>\n",
       "      <th>55, PRIMROSE LANE,</th>\n",
       "      <th>55, Primrose Lane,</th>\n",
       "      <th>1.00</th>\n",
       "      <td>S</td>\n",
       "      <td>N</td>\n",
       "      <td>F</td>\n",
       "      <td>C</td>\n",
       "      <td>B</td>\n",
       "      <td>72</td>\n",
       "      <td>85</td>\n",
       "      <td>Normal</td>\n",
       "      <td>5.0</td>\n",
       "      <td>5.0</td>\n",
       "      <td>...</td>\n",
       "      <td>102.0</td>\n",
       "      <td>NODATA!</td>\n",
       "      <td>2020</td>\n",
       "      <td>February</td>\n",
       "      <td>Friday</td>\n",
       "      <td>0</td>\n",
       "      <td>2019</td>\n",
       "      <td>September</td>\n",
       "      <td>Monday</td>\n",
       "      <td>0</td>\n",
       "    </tr>\n",
       "    <tr>\n",
       "      <th>WV106BA</th>\n",
       "      <th>12, THREE TUNS PARADE,</th>\n",
       "      <th>Flat, 12a, Three Tuns Parade,</th>\n",
       "      <th>0.76</th>\n",
       "      <td>O</td>\n",
       "      <td>N</td>\n",
       "      <td>F</td>\n",
       "      <td>D</td>\n",
       "      <td>C</td>\n",
       "      <td>57</td>\n",
       "      <td>72</td>\n",
       "      <td>Normal</td>\n",
       "      <td>3.0</td>\n",
       "      <td>3.0</td>\n",
       "      <td>...</td>\n",
       "      <td>67.0</td>\n",
       "      <td>Ground</td>\n",
       "      <td>2020</td>\n",
       "      <td>June</td>\n",
       "      <td>Wednesday</td>\n",
       "      <td>0</td>\n",
       "      <td>2019</td>\n",
       "      <td>April</td>\n",
       "      <td>Thursday</td>\n",
       "      <td>0</td>\n",
       "    </tr>\n",
       "    <tr>\n",
       "      <th>WV38NA</th>\n",
       "      <th>201, CASTLECROFT ROAD,</th>\n",
       "      <th>201, Castlecroft Road,</th>\n",
       "      <th>1.00</th>\n",
       "      <td>D</td>\n",
       "      <td>N</td>\n",
       "      <td>F</td>\n",
       "      <td>D</td>\n",
       "      <td>C</td>\n",
       "      <td>56</td>\n",
       "      <td>75</td>\n",
       "      <td>Normal</td>\n",
       "      <td>7.0</td>\n",
       "      <td>7.0</td>\n",
       "      <td>...</td>\n",
       "      <td>229.0</td>\n",
       "      <td>NODATA!</td>\n",
       "      <td>2020</td>\n",
       "      <td>April</td>\n",
       "      <td>Monday</td>\n",
       "      <td>0</td>\n",
       "      <td>2014</td>\n",
       "      <td>May</td>\n",
       "      <td>Thursday</td>\n",
       "      <td>0</td>\n",
       "    </tr>\n",
       "    <tr>\n",
       "      <th>WV11HN</th>\n",
       "      <th>COACH HOUSE, 6, WHEELERS FOLD,</th>\n",
       "      <th>The Coach House, 6 Wheelers Fold,</th>\n",
       "      <th>0.79</th>\n",
       "      <td>O</td>\n",
       "      <td>N</td>\n",
       "      <td>F</td>\n",
       "      <td>D</td>\n",
       "      <td>C</td>\n",
       "      <td>56</td>\n",
       "      <td>77</td>\n",
       "      <td>Normal</td>\n",
       "      <td>7.0</td>\n",
       "      <td>7.0</td>\n",
       "      <td>...</td>\n",
       "      <td>97.0</td>\n",
       "      <td>NODATA!</td>\n",
       "      <td>2020</td>\n",
       "      <td>June</td>\n",
       "      <td>Monday</td>\n",
       "      <td>0</td>\n",
       "      <td>2020</td>\n",
       "      <td>January</td>\n",
       "      <td>Tuesday</td>\n",
       "      <td>0</td>\n",
       "    </tr>\n",
       "  </tbody>\n",
       "</table>\n",
       "<p>1121 rows × 21 columns</p>\n",
       "</div>"
      ],
      "text/plain": [
       "                                                                                         PropertyType  \\\n",
       "Postcode PriceAddress                    EpcAddress                         JaroDistance                \n",
       "WV69QH   142, CODSALL ROAD,              142, Codsall Road,                 1.00                    D   \n",
       "WV108AB  49, CARISBROOKE ROAD,           49, Carisbrooke Road, Bushbury,    0.94                    S   \n",
       "WV46BJ   56, GREENOCK CRESCENT,          56, Greenock Crescent,             1.00                    F   \n",
       "WV112QQ  21, RYAN AVENUE,                21, Ryan Avenue,                   1.00                    S   \n",
       "WV147AP  34, MARBURY DRIVE,              34, Marbury Drive,                 1.00                    S   \n",
       "...                                                                                               ...   \n",
       "WV22AW   116 - 126, STEELHOUSE LANE,     100, Steelhouse Lane,              0.75                    O   \n",
       "WV108RP  55, PRIMROSE LANE,              55, Primrose Lane,                 1.00                    S   \n",
       "WV106BA  12, THREE TUNS PARADE,          Flat, 12a, Three Tuns Parade,      0.76                    O   \n",
       "WV38NA   201, CASTLECROFT ROAD,          201, Castlecroft Road,             1.00                    D   \n",
       "WV11HN   COACH HOUSE, 6, WHEELERS FOLD,  The Coach House, 6 Wheelers Fold,  0.79                    O   \n",
       "\n",
       "                                                                                         New  \\\n",
       "Postcode PriceAddress                    EpcAddress                         JaroDistance       \n",
       "WV69QH   142, CODSALL ROAD,              142, Codsall Road,                 1.00           N   \n",
       "WV108AB  49, CARISBROOKE ROAD,           49, Carisbrooke Road, Bushbury,    0.94           N   \n",
       "WV46BJ   56, GREENOCK CRESCENT,          56, Greenock Crescent,             1.00           N   \n",
       "WV112QQ  21, RYAN AVENUE,                21, Ryan Avenue,                   1.00           N   \n",
       "WV147AP  34, MARBURY DRIVE,              34, Marbury Drive,                 1.00           N   \n",
       "...                                                                                       ..   \n",
       "WV22AW   116 - 126, STEELHOUSE LANE,     100, Steelhouse Lane,              0.75           N   \n",
       "WV108RP  55, PRIMROSE LANE,              55, Primrose Lane,                 1.00           N   \n",
       "WV106BA  12, THREE TUNS PARADE,          Flat, 12a, Three Tuns Parade,      0.76           N   \n",
       "WV38NA   201, CASTLECROFT ROAD,          201, Castlecroft Road,             1.00           N   \n",
       "WV11HN   COACH HOUSE, 6, WHEELERS FOLD,  The Coach House, 6 Wheelers Fold,  0.79           N   \n",
       "\n",
       "                                                                                         Duration  \\\n",
       "Postcode PriceAddress                    EpcAddress                         JaroDistance            \n",
       "WV69QH   142, CODSALL ROAD,              142, Codsall Road,                 1.00                F   \n",
       "WV108AB  49, CARISBROOKE ROAD,           49, Carisbrooke Road, Bushbury,    0.94                F   \n",
       "WV46BJ   56, GREENOCK CRESCENT,          56, Greenock Crescent,             1.00                L   \n",
       "WV112QQ  21, RYAN AVENUE,                21, Ryan Avenue,                   1.00                F   \n",
       "WV147AP  34, MARBURY DRIVE,              34, Marbury Drive,                 1.00                L   \n",
       "...                                                                                           ...   \n",
       "WV22AW   116 - 126, STEELHOUSE LANE,     100, Steelhouse Lane,              0.75                F   \n",
       "WV108RP  55, PRIMROSE LANE,              55, Primrose Lane,                 1.00                F   \n",
       "WV106BA  12, THREE TUNS PARADE,          Flat, 12a, Three Tuns Parade,      0.76                F   \n",
       "WV38NA   201, CASTLECROFT ROAD,          201, Castlecroft Road,             1.00                F   \n",
       "WV11HN   COACH HOUSE, 6, WHEELERS FOLD,  The Coach House, 6 Wheelers Fold,  0.79                F   \n",
       "\n",
       "                                                                                         CurrentEnergyRating  \\\n",
       "Postcode PriceAddress                    EpcAddress                         JaroDistance                       \n",
       "WV69QH   142, CODSALL ROAD,              142, Codsall Road,                 1.00                           D   \n",
       "WV108AB  49, CARISBROOKE ROAD,           49, Carisbrooke Road, Bushbury,    0.94                           B   \n",
       "WV46BJ   56, GREENOCK CRESCENT,          56, Greenock Crescent,             1.00                           C   \n",
       "WV112QQ  21, RYAN AVENUE,                21, Ryan Avenue,                   1.00                           D   \n",
       "WV147AP  34, MARBURY DRIVE,              34, Marbury Drive,                 1.00                           C   \n",
       "...                                                                                                      ...   \n",
       "WV22AW   116 - 126, STEELHOUSE LANE,     100, Steelhouse Lane,              0.75                           A   \n",
       "WV108RP  55, PRIMROSE LANE,              55, Primrose Lane,                 1.00                           C   \n",
       "WV106BA  12, THREE TUNS PARADE,          Flat, 12a, Three Tuns Parade,      0.76                           D   \n",
       "WV38NA   201, CASTLECROFT ROAD,          201, Castlecroft Road,             1.00                           D   \n",
       "WV11HN   COACH HOUSE, 6, WHEELERS FOLD,  The Coach House, 6 Wheelers Fold,  0.79                           D   \n",
       "\n",
       "                                                                                         PotentialEnergyRating  \\\n",
       "Postcode PriceAddress                    EpcAddress                         JaroDistance                         \n",
       "WV69QH   142, CODSALL ROAD,              142, Codsall Road,                 1.00                             C   \n",
       "WV108AB  49, CARISBROOKE ROAD,           49, Carisbrooke Road, Bushbury,    0.94                             B   \n",
       "WV46BJ   56, GREENOCK CRESCENT,          56, Greenock Crescent,             1.00                             C   \n",
       "WV112QQ  21, RYAN AVENUE,                21, Ryan Avenue,                   1.00                             C   \n",
       "WV147AP  34, MARBURY DRIVE,              34, Marbury Drive,                 1.00                             C   \n",
       "...                                                                                                        ...   \n",
       "WV22AW   116 - 126, STEELHOUSE LANE,     100, Steelhouse Lane,              0.75                             A   \n",
       "WV108RP  55, PRIMROSE LANE,              55, Primrose Lane,                 1.00                             B   \n",
       "WV106BA  12, THREE TUNS PARADE,          Flat, 12a, Three Tuns Parade,      0.76                             C   \n",
       "WV38NA   201, CASTLECROFT ROAD,          201, Castlecroft Road,             1.00                             C   \n",
       "WV11HN   COACH HOUSE, 6, WHEELERS FOLD,  The Coach House, 6 Wheelers Fold,  0.79                             C   \n",
       "\n",
       "                                                                                          CurrentEnergyEfficiency  \\\n",
       "Postcode PriceAddress                    EpcAddress                         JaroDistance                            \n",
       "WV69QH   142, CODSALL ROAD,              142, Codsall Road,                 1.00                               55   \n",
       "WV108AB  49, CARISBROOKE ROAD,           49, Carisbrooke Road, Bushbury,    0.94                               81   \n",
       "WV46BJ   56, GREENOCK CRESCENT,          56, Greenock Crescent,             1.00                               78   \n",
       "WV112QQ  21, RYAN AVENUE,                21, Ryan Avenue,                   1.00                               62   \n",
       "WV147AP  34, MARBURY DRIVE,              34, Marbury Drive,                 1.00                               75   \n",
       "...                                                                                                           ...   \n",
       "WV22AW   116 - 126, STEELHOUSE LANE,     100, Steelhouse Lane,              0.75                               96   \n",
       "WV108RP  55, PRIMROSE LANE,              55, Primrose Lane,                 1.00                               72   \n",
       "WV106BA  12, THREE TUNS PARADE,          Flat, 12a, Three Tuns Parade,      0.76                               57   \n",
       "WV38NA   201, CASTLECROFT ROAD,          201, Castlecroft Road,             1.00                               56   \n",
       "WV11HN   COACH HOUSE, 6, WHEELERS FOLD,  The Coach House, 6 Wheelers Fold,  0.79                               56   \n",
       "\n",
       "                                                                                          PotentialEnergyEfficiency  \\\n",
       "Postcode PriceAddress                    EpcAddress                         JaroDistance                              \n",
       "WV69QH   142, CODSALL ROAD,              142, Codsall Road,                 1.00                                 75   \n",
       "WV108AB  49, CARISBROOKE ROAD,           49, Carisbrooke Road, Bushbury,    0.94                                 85   \n",
       "WV46BJ   56, GREENOCK CRESCENT,          56, Greenock Crescent,             1.00                                 79   \n",
       "WV112QQ  21, RYAN AVENUE,                21, Ryan Avenue,                   1.00                                 79   \n",
       "WV147AP  34, MARBURY DRIVE,              34, Marbury Drive,                 1.00                                 75   \n",
       "...                                                                                                             ...   \n",
       "WV22AW   116 - 126, STEELHOUSE LANE,     100, Steelhouse Lane,              0.75                                 97   \n",
       "WV108RP  55, PRIMROSE LANE,              55, Primrose Lane,                 1.00                                 85   \n",
       "WV106BA  12, THREE TUNS PARADE,          Flat, 12a, Three Tuns Parade,      0.76                                 72   \n",
       "WV38NA   201, CASTLECROFT ROAD,          201, Castlecroft Road,             1.00                                 75   \n",
       "WV11HN   COACH HOUSE, 6, WHEELERS FOLD,  The Coach House, 6 Wheelers Fold,  0.79                                 77   \n",
       "\n",
       "                                                                                         GlazedArea  \\\n",
       "Postcode PriceAddress                    EpcAddress                         JaroDistance              \n",
       "WV69QH   142, CODSALL ROAD,              142, Codsall Road,                 1.00             Normal   \n",
       "WV108AB  49, CARISBROOKE ROAD,           49, Carisbrooke Road, Bushbury,    0.94             Normal   \n",
       "WV46BJ   56, GREENOCK CRESCENT,          56, Greenock Crescent,             1.00             Normal   \n",
       "WV112QQ  21, RYAN AVENUE,                21, Ryan Avenue,                   1.00             Normal   \n",
       "WV147AP  34, MARBURY DRIVE,              34, Marbury Drive,                 1.00             Normal   \n",
       "...                                                                                             ...   \n",
       "WV22AW   116 - 126, STEELHOUSE LANE,     100, Steelhouse Lane,              0.75           NO DATA!   \n",
       "WV108RP  55, PRIMROSE LANE,              55, Primrose Lane,                 1.00             Normal   \n",
       "WV106BA  12, THREE TUNS PARADE,          Flat, 12a, Three Tuns Parade,      0.76             Normal   \n",
       "WV38NA   201, CASTLECROFT ROAD,          201, Castlecroft Road,             1.00             Normal   \n",
       "WV11HN   COACH HOUSE, 6, WHEELERS FOLD,  The Coach House, 6 Wheelers Fold,  0.79             Normal   \n",
       "\n",
       "                                                                                          HabitableRooms  \\\n",
       "Postcode PriceAddress                    EpcAddress                         JaroDistance                   \n",
       "WV69QH   142, CODSALL ROAD,              142, Codsall Road,                 1.00                     8.0   \n",
       "WV108AB  49, CARISBROOKE ROAD,           49, Carisbrooke Road, Bushbury,    0.94                     5.0   \n",
       "WV46BJ   56, GREENOCK CRESCENT,          56, Greenock Crescent,             1.00                     3.0   \n",
       "WV112QQ  21, RYAN AVENUE,                21, Ryan Avenue,                   1.00                     5.0   \n",
       "WV147AP  34, MARBURY DRIVE,              34, Marbury Drive,                 1.00                     3.0   \n",
       "...                                                                                                  ...   \n",
       "WV22AW   116 - 126, STEELHOUSE LANE,     100, Steelhouse Lane,              0.75                     NaN   \n",
       "WV108RP  55, PRIMROSE LANE,              55, Primrose Lane,                 1.00                     5.0   \n",
       "WV106BA  12, THREE TUNS PARADE,          Flat, 12a, Three Tuns Parade,      0.76                     3.0   \n",
       "WV38NA   201, CASTLECROFT ROAD,          201, Castlecroft Road,             1.00                     7.0   \n",
       "WV11HN   COACH HOUSE, 6, WHEELERS FOLD,  The Coach House, 6 Wheelers Fold,  0.79                     7.0   \n",
       "\n",
       "                                                                                          HeatedRooms  \\\n",
       "Postcode PriceAddress                    EpcAddress                         JaroDistance                \n",
       "WV69QH   142, CODSALL ROAD,              142, Codsall Road,                 1.00                  8.0   \n",
       "WV108AB  49, CARISBROOKE ROAD,           49, Carisbrooke Road, Bushbury,    0.94                  4.0   \n",
       "WV46BJ   56, GREENOCK CRESCENT,          56, Greenock Crescent,             1.00                  3.0   \n",
       "WV112QQ  21, RYAN AVENUE,                21, Ryan Avenue,                   1.00                  5.0   \n",
       "WV147AP  34, MARBURY DRIVE,              34, Marbury Drive,                 1.00                  3.0   \n",
       "...                                                                                               ...   \n",
       "WV22AW   116 - 126, STEELHOUSE LANE,     100, Steelhouse Lane,              0.75                  NaN   \n",
       "WV108RP  55, PRIMROSE LANE,              55, Primrose Lane,                 1.00                  5.0   \n",
       "WV106BA  12, THREE TUNS PARADE,          Flat, 12a, Three Tuns Parade,      0.76                  3.0   \n",
       "WV38NA   201, CASTLECROFT ROAD,          201, Castlecroft Road,             1.00                  7.0   \n",
       "WV11HN   COACH HOUSE, 6, WHEELERS FOLD,  The Coach House, 6 Wheelers Fold,  0.79                  7.0   \n",
       "\n",
       "                                                                                          ...  \\\n",
       "Postcode PriceAddress                    EpcAddress                         JaroDistance  ...   \n",
       "WV69QH   142, CODSALL ROAD,              142, Codsall Road,                 1.00          ...   \n",
       "WV108AB  49, CARISBROOKE ROAD,           49, Carisbrooke Road, Bushbury,    0.94          ...   \n",
       "WV46BJ   56, GREENOCK CRESCENT,          56, Greenock Crescent,             1.00          ...   \n",
       "WV112QQ  21, RYAN AVENUE,                21, Ryan Avenue,                   1.00          ...   \n",
       "WV147AP  34, MARBURY DRIVE,              34, Marbury Drive,                 1.00          ...   \n",
       "...                                                                                       ...   \n",
       "WV22AW   116 - 126, STEELHOUSE LANE,     100, Steelhouse Lane,              0.75          ...   \n",
       "WV108RP  55, PRIMROSE LANE,              55, Primrose Lane,                 1.00          ...   \n",
       "WV106BA  12, THREE TUNS PARADE,          Flat, 12a, Three Tuns Parade,      0.76          ...   \n",
       "WV38NA   201, CASTLECROFT ROAD,          201, Castlecroft Road,             1.00          ...   \n",
       "WV11HN   COACH HOUSE, 6, WHEELERS FOLD,  The Coach House, 6 Wheelers Fold,  0.79          ...   \n",
       "\n",
       "                                                                                          TotalFloorArea  \\\n",
       "Postcode PriceAddress                    EpcAddress                         JaroDistance                   \n",
       "WV69QH   142, CODSALL ROAD,              142, Codsall Road,                 1.00                   348.0   \n",
       "WV108AB  49, CARISBROOKE ROAD,           49, Carisbrooke Road, Bushbury,    0.94                    84.0   \n",
       "WV46BJ   56, GREENOCK CRESCENT,          56, Greenock Crescent,             1.00                    77.0   \n",
       "WV112QQ  21, RYAN AVENUE,                21, Ryan Avenue,                   1.00                    77.0   \n",
       "WV147AP  34, MARBURY DRIVE,              34, Marbury Drive,                 1.00                    56.5   \n",
       "...                                                                                                  ...   \n",
       "WV22AW   116 - 126, STEELHOUSE LANE,     100, Steelhouse Lane,              0.75                   107.0   \n",
       "WV108RP  55, PRIMROSE LANE,              55, Primrose Lane,                 1.00                   102.0   \n",
       "WV106BA  12, THREE TUNS PARADE,          Flat, 12a, Three Tuns Parade,      0.76                    67.0   \n",
       "WV38NA   201, CASTLECROFT ROAD,          201, Castlecroft Road,             1.00                   229.0   \n",
       "WV11HN   COACH HOUSE, 6, WHEELERS FOLD,  The Coach House, 6 Wheelers Fold,  0.79                    97.0   \n",
       "\n",
       "                                                                                          FloorLevel  \\\n",
       "Postcode PriceAddress                    EpcAddress                         JaroDistance               \n",
       "WV69QH   142, CODSALL ROAD,              142, Codsall Road,                 1.00             NODATA!   \n",
       "WV108AB  49, CARISBROOKE ROAD,           49, Carisbrooke Road, Bushbury,    0.94             NODATA!   \n",
       "WV46BJ   56, GREENOCK CRESCENT,          56, Greenock Crescent,             1.00                 2nd   \n",
       "WV112QQ  21, RYAN AVENUE,                21, Ryan Avenue,                   1.00             NODATA!   \n",
       "WV147AP  34, MARBURY DRIVE,              34, Marbury Drive,                 1.00             NODATA!   \n",
       "...                                                                                              ...   \n",
       "WV22AW   116 - 126, STEELHOUSE LANE,     100, Steelhouse Lane,              0.75            NO DATA!   \n",
       "WV108RP  55, PRIMROSE LANE,              55, Primrose Lane,                 1.00             NODATA!   \n",
       "WV106BA  12, THREE TUNS PARADE,          Flat, 12a, Three Tuns Parade,      0.76              Ground   \n",
       "WV38NA   201, CASTLECROFT ROAD,          201, Castlecroft Road,             1.00             NODATA!   \n",
       "WV11HN   COACH HOUSE, 6, WHEELERS FOLD,  The Coach House, 6 Wheelers Fold,  0.79             NODATA!   \n",
       "\n",
       "                                                                                         PurchaseDate_year  \\\n",
       "Postcode PriceAddress                    EpcAddress                         JaroDistance                     \n",
       "WV69QH   142, CODSALL ROAD,              142, Codsall Road,                 1.00                      2020   \n",
       "WV108AB  49, CARISBROOKE ROAD,           49, Carisbrooke Road, Bushbury,    0.94                      2020   \n",
       "WV46BJ   56, GREENOCK CRESCENT,          56, Greenock Crescent,             1.00                      2020   \n",
       "WV112QQ  21, RYAN AVENUE,                21, Ryan Avenue,                   1.00                      2020   \n",
       "WV147AP  34, MARBURY DRIVE,              34, Marbury Drive,                 1.00                      2020   \n",
       "...                                                                                                    ...   \n",
       "WV22AW   116 - 126, STEELHOUSE LANE,     100, Steelhouse Lane,              0.75                      2020   \n",
       "WV108RP  55, PRIMROSE LANE,              55, Primrose Lane,                 1.00                      2020   \n",
       "WV106BA  12, THREE TUNS PARADE,          Flat, 12a, Three Tuns Parade,      0.76                      2020   \n",
       "WV38NA   201, CASTLECROFT ROAD,          201, Castlecroft Road,             1.00                      2020   \n",
       "WV11HN   COACH HOUSE, 6, WHEELERS FOLD,  The Coach House, 6 Wheelers Fold,  0.79                      2020   \n",
       "\n",
       "                                                                                          PurchaseDate_month  \\\n",
       "Postcode PriceAddress                    EpcAddress                         JaroDistance                       \n",
       "WV69QH   142, CODSALL ROAD,              142, Codsall Road,                 1.00                         May   \n",
       "WV108AB  49, CARISBROOKE ROAD,           49, Carisbrooke Road, Bushbury,    0.94                    February   \n",
       "WV46BJ   56, GREENOCK CRESCENT,          56, Greenock Crescent,             1.00                       March   \n",
       "WV112QQ  21, RYAN AVENUE,                21, Ryan Avenue,                   1.00                         May   \n",
       "WV147AP  34, MARBURY DRIVE,              34, Marbury Drive,                 1.00                       March   \n",
       "...                                                                                                      ...   \n",
       "WV22AW   116 - 126, STEELHOUSE LANE,     100, Steelhouse Lane,              0.75                         May   \n",
       "WV108RP  55, PRIMROSE LANE,              55, Primrose Lane,                 1.00                    February   \n",
       "WV106BA  12, THREE TUNS PARADE,          Flat, 12a, Three Tuns Parade,      0.76                        June   \n",
       "WV38NA   201, CASTLECROFT ROAD,          201, Castlecroft Road,             1.00                       April   \n",
       "WV11HN   COACH HOUSE, 6, WHEELERS FOLD,  The Coach House, 6 Wheelers Fold,  0.79                        June   \n",
       "\n",
       "                                                                                         PurchaseDate_day_of_week  \\\n",
       "Postcode PriceAddress                    EpcAddress                         JaroDistance                            \n",
       "WV69QH   142, CODSALL ROAD,              142, Codsall Road,                 1.00                        Wednesday   \n",
       "WV108AB  49, CARISBROOKE ROAD,           49, Carisbrooke Road, Bushbury,    0.94                           Friday   \n",
       "WV46BJ   56, GREENOCK CRESCENT,          56, Greenock Crescent,             1.00                        Wednesday   \n",
       "WV112QQ  21, RYAN AVENUE,                21, Ryan Avenue,                   1.00                           Monday   \n",
       "WV147AP  34, MARBURY DRIVE,              34, Marbury Drive,                 1.00                           Friday   \n",
       "...                                                                                                           ...   \n",
       "WV22AW   116 - 126, STEELHOUSE LANE,     100, Steelhouse Lane,              0.75                          Tuesday   \n",
       "WV108RP  55, PRIMROSE LANE,              55, Primrose Lane,                 1.00                           Friday   \n",
       "WV106BA  12, THREE TUNS PARADE,          Flat, 12a, Three Tuns Parade,      0.76                        Wednesday   \n",
       "WV38NA   201, CASTLECROFT ROAD,          201, Castlecroft Road,             1.00                           Monday   \n",
       "WV11HN   COACH HOUSE, 6, WHEELERS FOLD,  The Coach House, 6 Wheelers Fold,  0.79                           Monday   \n",
       "\n",
       "                                                                                         PurchaseDate_hour  \\\n",
       "Postcode PriceAddress                    EpcAddress                         JaroDistance                     \n",
       "WV69QH   142, CODSALL ROAD,              142, Codsall Road,                 1.00                         0   \n",
       "WV108AB  49, CARISBROOKE ROAD,           49, Carisbrooke Road, Bushbury,    0.94                         0   \n",
       "WV46BJ   56, GREENOCK CRESCENT,          56, Greenock Crescent,             1.00                         0   \n",
       "WV112QQ  21, RYAN AVENUE,                21, Ryan Avenue,                   1.00                         0   \n",
       "WV147AP  34, MARBURY DRIVE,              34, Marbury Drive,                 1.00                         0   \n",
       "...                                                                                                    ...   \n",
       "WV22AW   116 - 126, STEELHOUSE LANE,     100, Steelhouse Lane,              0.75                         0   \n",
       "WV108RP  55, PRIMROSE LANE,              55, Primrose Lane,                 1.00                         0   \n",
       "WV106BA  12, THREE TUNS PARADE,          Flat, 12a, Three Tuns Parade,      0.76                         0   \n",
       "WV38NA   201, CASTLECROFT ROAD,          201, Castlecroft Road,             1.00                         0   \n",
       "WV11HN   COACH HOUSE, 6, WHEELERS FOLD,  The Coach House, 6 Wheelers Fold,  0.79                         0   \n",
       "\n",
       "                                                                                          EpcInspectionDate_year  \\\n",
       "Postcode PriceAddress                    EpcAddress                         JaroDistance                           \n",
       "WV69QH   142, CODSALL ROAD,              142, Codsall Road,                 1.00                            2013   \n",
       "WV108AB  49, CARISBROOKE ROAD,           49, Carisbrooke Road, Bushbury,    0.94                            2016   \n",
       "WV46BJ   56, GREENOCK CRESCENT,          56, Greenock Crescent,             1.00                            2012   \n",
       "WV112QQ  21, RYAN AVENUE,                21, Ryan Avenue,                   1.00                            2019   \n",
       "WV147AP  34, MARBURY DRIVE,              34, Marbury Drive,                 1.00                            2011   \n",
       "...                                                                                                          ...   \n",
       "WV22AW   116 - 126, STEELHOUSE LANE,     100, Steelhouse Lane,              0.75                            2020   \n",
       "WV108RP  55, PRIMROSE LANE,              55, Primrose Lane,                 1.00                            2019   \n",
       "WV106BA  12, THREE TUNS PARADE,          Flat, 12a, Three Tuns Parade,      0.76                            2019   \n",
       "WV38NA   201, CASTLECROFT ROAD,          201, Castlecroft Road,             1.00                            2014   \n",
       "WV11HN   COACH HOUSE, 6, WHEELERS FOLD,  The Coach House, 6 Wheelers Fold,  0.79                            2020   \n",
       "\n",
       "                                                                                          EpcInspectionDate_month  \\\n",
       "Postcode PriceAddress                    EpcAddress                         JaroDistance                            \n",
       "WV69QH   142, CODSALL ROAD,              142, Codsall Road,                 1.00                             June   \n",
       "WV108AB  49, CARISBROOKE ROAD,           49, Carisbrooke Road, Bushbury,    0.94                             June   \n",
       "WV46BJ   56, GREENOCK CRESCENT,          56, Greenock Crescent,             1.00                              May   \n",
       "WV112QQ  21, RYAN AVENUE,                21, Ryan Avenue,                   1.00                          October   \n",
       "WV147AP  34, MARBURY DRIVE,              34, Marbury Drive,                 1.00                        September   \n",
       "...                                                                                                           ...   \n",
       "WV22AW   116 - 126, STEELHOUSE LANE,     100, Steelhouse Lane,              0.75                          January   \n",
       "WV108RP  55, PRIMROSE LANE,              55, Primrose Lane,                 1.00                        September   \n",
       "WV106BA  12, THREE TUNS PARADE,          Flat, 12a, Three Tuns Parade,      0.76                            April   \n",
       "WV38NA   201, CASTLECROFT ROAD,          201, Castlecroft Road,             1.00                              May   \n",
       "WV11HN   COACH HOUSE, 6, WHEELERS FOLD,  The Coach House, 6 Wheelers Fold,  0.79                          January   \n",
       "\n",
       "                                                                                         EpcInspectionDate_day_of_week  \\\n",
       "Postcode PriceAddress                    EpcAddress                         JaroDistance                                 \n",
       "WV69QH   142, CODSALL ROAD,              142, Codsall Road,                 1.00                                Monday   \n",
       "WV108AB  49, CARISBROOKE ROAD,           49, Carisbrooke Road, Bushbury,    0.94                                Friday   \n",
       "WV46BJ   56, GREENOCK CRESCENT,          56, Greenock Crescent,             1.00                             Wednesday   \n",
       "WV112QQ  21, RYAN AVENUE,                21, Ryan Avenue,                   1.00                             Wednesday   \n",
       "WV147AP  34, MARBURY DRIVE,              34, Marbury Drive,                 1.00                              Thursday   \n",
       "...                                                                                                                ...   \n",
       "WV22AW   116 - 126, STEELHOUSE LANE,     100, Steelhouse Lane,              0.75                                Friday   \n",
       "WV108RP  55, PRIMROSE LANE,              55, Primrose Lane,                 1.00                                Monday   \n",
       "WV106BA  12, THREE TUNS PARADE,          Flat, 12a, Three Tuns Parade,      0.76                              Thursday   \n",
       "WV38NA   201, CASTLECROFT ROAD,          201, Castlecroft Road,             1.00                              Thursday   \n",
       "WV11HN   COACH HOUSE, 6, WHEELERS FOLD,  The Coach House, 6 Wheelers Fold,  0.79                               Tuesday   \n",
       "\n",
       "                                                                                         EpcInspectionDate_hour  \n",
       "Postcode PriceAddress                    EpcAddress                         JaroDistance                         \n",
       "WV69QH   142, CODSALL ROAD,              142, Codsall Road,                 1.00                              0  \n",
       "WV108AB  49, CARISBROOKE ROAD,           49, Carisbrooke Road, Bushbury,    0.94                              0  \n",
       "WV46BJ   56, GREENOCK CRESCENT,          56, Greenock Crescent,             1.00                              0  \n",
       "WV112QQ  21, RYAN AVENUE,                21, Ryan Avenue,                   1.00                              0  \n",
       "WV147AP  34, MARBURY DRIVE,              34, Marbury Drive,                 1.00                              0  \n",
       "...                                                                                                         ...  \n",
       "WV22AW   116 - 126, STEELHOUSE LANE,     100, Steelhouse Lane,              0.75                              0  \n",
       "WV108RP  55, PRIMROSE LANE,              55, Primrose Lane,                 1.00                              0  \n",
       "WV106BA  12, THREE TUNS PARADE,          Flat, 12a, Three Tuns Parade,      0.76                              0  \n",
       "WV38NA   201, CASTLECROFT ROAD,          201, Castlecroft Road,             1.00                              0  \n",
       "WV11HN   COACH HOUSE, 6, WHEELERS FOLD,  The Coach House, 6 Wheelers Fold,  0.79                              0  \n",
       "\n",
       "[1121 rows x 21 columns]"
      ]
     },
     "execution_count": 65,
     "metadata": {},
     "output_type": "execute_result"
    }
   ],
   "source": [
    "\n",
    "X\n"
   ]
  },
  {
   "cell_type": "markdown",
   "metadata": {},
   "source": [
    "# Construct the Price MicroService Pipeline"
   ]
  },
  {
   "cell_type": "code",
   "execution_count": 66,
   "metadata": {},
   "outputs": [
    {
     "data": {
      "text/plain": [
       "PriceMicroservicePipeline(parameters={'Imputer':{'categorical_impute_strategy': 'most_frequent', 'numeric_impute_strategy': 'mean', 'categorical_fill_value': None, 'numeric_fill_value': None}, 'DateTime Featurization Component':{}, 'One Hot Encoder':{'top_n': 10, 'categories': None, 'drop': None, 'handle_unknown': 'ignore', 'handle_missing': 'error'}, 'XGBoost Regressor':{'eta': 0.1, 'max_depth': 6, 'min_child_weight': 1, 'n_estimators': 100},})"
      ]
     },
     "execution_count": 66,
     "metadata": {},
     "output_type": "execute_result"
    }
   ],
   "source": [
    "from evalml.pipelines import RegressionPipeline\n",
    "\n",
    "class PriceMicroservicePipeline(RegressionPipeline):\n",
    "    component_graph = ['Imputer', 'DateTime Featurization Component', 'One Hot Encoder', 'XGBoost Regressor']\n",
    "    custom_name = 'Price Microservice Pipeline'\n",
    "    parameters = {'Imputer': {'categorical_impute_strategy': 'most_frequent',\n",
    "                                         'numeric_impute_strategy': 'mean',\n",
    "                                         'categorical_fill_value': None,\n",
    "                                         'numeric_fill_value': None\n",
    "                 },\n",
    "                 'DateTime Featurization Component':{},\n",
    "                 'One Hot Encoder': { 'top_n': 10,\n",
    "                                         'categories': None,\n",
    "                                         'drop': None,\n",
    "                                         'handle_unknown': 'ignore',\n",
    "                                         'handle_missing': 'error'\n",
    "                 },\n",
    "                 'XGBoost Regressor':{'eta': 0.1,\n",
    "                                         'max_depth': 6,\n",
    "                                         'min_child_weight': 1,\n",
    "                                         'n_estimators': 100\n",
    "             }\n",
    "        }\n",
    "\n",
    "price_microservice_pipeline = PriceMicroservicePipeline({})\n",
    "price_microservice_pipeline"
   ]
  },
  {
   "cell_type": "code",
   "execution_count": 67,
   "metadata": {},
   "outputs": [
    {
     "data": {
      "text/plain": [
       "((896, 21), (225, 21))"
      ]
     },
     "execution_count": 67,
     "metadata": {},
     "output_type": "execute_result"
    }
   ],
   "source": [
    "X_train, X_holdout, y_train, y_holdout = evalml.preprocessing.split_data(X, y, test_size=0.2, random_state=0, regression=True)\n",
    "X_train.shape, X_holdout.shape\n"
   ]
  },
  {
   "cell_type": "code",
   "execution_count": 68,
   "metadata": {},
   "outputs": [
    {
     "data": {
      "text/plain": [
       "PriceMicroservicePipeline(parameters={'Imputer':{'categorical_impute_strategy': 'most_frequent', 'numeric_impute_strategy': 'mean', 'categorical_fill_value': None, 'numeric_fill_value': None}, 'DateTime Featurization Component':{}, 'One Hot Encoder':{'top_n': 10, 'categories': None, 'drop': None, 'handle_unknown': 'ignore', 'handle_missing': 'error'}, 'XGBoost Regressor':{'eta': 0.1, 'max_depth': 6, 'min_child_weight': 1, 'n_estimators': 100},})"
      ]
     },
     "execution_count": 68,
     "metadata": {},
     "output_type": "execute_result"
    }
   ],
   "source": [
    "price_microservice_pipeline.fit(X_train, y_train)"
   ]
  },
  {
   "cell_type": "code",
   "execution_count": 89,
   "metadata": {},
   "outputs": [
    {
     "data": {
      "text/html": [
       "<div>\n",
       "<style scoped>\n",
       "    .dataframe tbody tr th:only-of-type {\n",
       "        vertical-align: middle;\n",
       "    }\n",
       "\n",
       "    .dataframe tbody tr th {\n",
       "        vertical-align: top;\n",
       "    }\n",
       "\n",
       "    .dataframe thead th {\n",
       "        text-align: right;\n",
       "    }\n",
       "</style>\n",
       "<table border=\"1\" class=\"dataframe\">\n",
       "  <thead>\n",
       "    <tr style=\"text-align: right;\">\n",
       "      <th></th>\n",
       "      <th>feature</th>\n",
       "      <th>importance</th>\n",
       "    </tr>\n",
       "  </thead>\n",
       "  <tbody>\n",
       "    <tr>\n",
       "      <th>0</th>\n",
       "      <td>CurrentEnergyRating_C</td>\n",
       "      <td>0.252885</td>\n",
       "    </tr>\n",
       "    <tr>\n",
       "      <th>1</th>\n",
       "      <td>PropertyType_D</td>\n",
       "      <td>0.250919</td>\n",
       "    </tr>\n",
       "    <tr>\n",
       "      <th>2</th>\n",
       "      <td>PropertyType_O</td>\n",
       "      <td>0.149751</td>\n",
       "    </tr>\n",
       "    <tr>\n",
       "      <th>3</th>\n",
       "      <td>FlatStoreyCount</td>\n",
       "      <td>0.030948</td>\n",
       "    </tr>\n",
       "    <tr>\n",
       "      <th>4</th>\n",
       "      <td>FloorLevel_Ground</td>\n",
       "      <td>0.030853</td>\n",
       "    </tr>\n",
       "    <tr>\n",
       "      <th>5</th>\n",
       "      <td>PurchaseDate_month_March</td>\n",
       "      <td>0.023917</td>\n",
       "    </tr>\n",
       "    <tr>\n",
       "      <th>6</th>\n",
       "      <td>TotalFloorArea</td>\n",
       "      <td>0.022414</td>\n",
       "    </tr>\n",
       "    <tr>\n",
       "      <th>7</th>\n",
       "      <td>PropertyType_S</td>\n",
       "      <td>0.021111</td>\n",
       "    </tr>\n",
       "    <tr>\n",
       "      <th>8</th>\n",
       "      <td>FloorLevel_1st</td>\n",
       "      <td>0.009803</td>\n",
       "    </tr>\n",
       "    <tr>\n",
       "      <th>9</th>\n",
       "      <td>EpcInspectionDate_month_March</td>\n",
       "      <td>0.009327</td>\n",
       "    </tr>\n",
       "    <tr>\n",
       "      <th>10</th>\n",
       "      <td>CurrentEnergyEfficiency</td>\n",
       "      <td>0.008407</td>\n",
       "    </tr>\n",
       "    <tr>\n",
       "      <th>11</th>\n",
       "      <td>GlazedArea_Normal</td>\n",
       "      <td>0.008165</td>\n",
       "    </tr>\n",
       "    <tr>\n",
       "      <th>12</th>\n",
       "      <td>PurchaseDate_day_of_week_Tuesday</td>\n",
       "      <td>0.007789</td>\n",
       "    </tr>\n",
       "    <tr>\n",
       "      <th>13</th>\n",
       "      <td>PropertyType_F</td>\n",
       "      <td>0.007537</td>\n",
       "    </tr>\n",
       "    <tr>\n",
       "      <th>14</th>\n",
       "      <td>PotentialEnergyRating_C</td>\n",
       "      <td>0.006643</td>\n",
       "    </tr>\n",
       "    <tr>\n",
       "      <th>15</th>\n",
       "      <td>CurrentEnergyRating_E</td>\n",
       "      <td>0.006328</td>\n",
       "    </tr>\n",
       "    <tr>\n",
       "      <th>16</th>\n",
       "      <td>FloorLevel_mid floor</td>\n",
       "      <td>0.005967</td>\n",
       "    </tr>\n",
       "    <tr>\n",
       "      <th>17</th>\n",
       "      <td>HeatedRooms</td>\n",
       "      <td>0.005953</td>\n",
       "    </tr>\n",
       "    <tr>\n",
       "      <th>18</th>\n",
       "      <td>Duration_F</td>\n",
       "      <td>0.005819</td>\n",
       "    </tr>\n",
       "    <tr>\n",
       "      <th>19</th>\n",
       "      <td>EpcInspectionDate_month_November</td>\n",
       "      <td>0.005797</td>\n",
       "    </tr>\n",
       "    <tr>\n",
       "      <th>20</th>\n",
       "      <td>EpcInspectionDate_day_of_week_Thursday</td>\n",
       "      <td>0.005736</td>\n",
       "    </tr>\n",
       "    <tr>\n",
       "      <th>21</th>\n",
       "      <td>PotentialEnergyRating_B</td>\n",
       "      <td>0.005707</td>\n",
       "    </tr>\n",
       "    <tr>\n",
       "      <th>22</th>\n",
       "      <td>PurchaseDate_day_of_week_Thursday</td>\n",
       "      <td>0.005264</td>\n",
       "    </tr>\n",
       "    <tr>\n",
       "      <th>23</th>\n",
       "      <td>EpcInspectionDate_month_February</td>\n",
       "      <td>0.005241</td>\n",
       "    </tr>\n",
       "    <tr>\n",
       "      <th>24</th>\n",
       "      <td>EpcInspectionDate_year</td>\n",
       "      <td>0.005240</td>\n",
       "    </tr>\n",
       "    <tr>\n",
       "      <th>25</th>\n",
       "      <td>GlazedArea_NO DATA!</td>\n",
       "      <td>0.005184</td>\n",
       "    </tr>\n",
       "    <tr>\n",
       "      <th>26</th>\n",
       "      <td>EpcInspectionDate_month_January</td>\n",
       "      <td>0.005035</td>\n",
       "    </tr>\n",
       "    <tr>\n",
       "      <th>27</th>\n",
       "      <td>EpcInspectionDate_day_of_week_Saturday</td>\n",
       "      <td>0.004951</td>\n",
       "    </tr>\n",
       "    <tr>\n",
       "      <th>28</th>\n",
       "      <td>HabitableRooms</td>\n",
       "      <td>0.004948</td>\n",
       "    </tr>\n",
       "    <tr>\n",
       "      <th>29</th>\n",
       "      <td>PurchaseDate_month_July</td>\n",
       "      <td>0.004730</td>\n",
       "    </tr>\n",
       "    <tr>\n",
       "      <th>30</th>\n",
       "      <td>CurrentEnergyRating_F</td>\n",
       "      <td>0.003911</td>\n",
       "    </tr>\n",
       "    <tr>\n",
       "      <th>31</th>\n",
       "      <td>FloorLevel_ground floor</td>\n",
       "      <td>0.003905</td>\n",
       "    </tr>\n",
       "    <tr>\n",
       "      <th>32</th>\n",
       "      <td>EpcInspectionDate_month_June</td>\n",
       "      <td>0.003903</td>\n",
       "    </tr>\n",
       "    <tr>\n",
       "      <th>33</th>\n",
       "      <td>PotentialEnergyRating_D</td>\n",
       "      <td>0.003674</td>\n",
       "    </tr>\n",
       "    <tr>\n",
       "      <th>34</th>\n",
       "      <td>EpcInspectionDate_day_of_week_Friday</td>\n",
       "      <td>0.003639</td>\n",
       "    </tr>\n",
       "    <tr>\n",
       "      <th>35</th>\n",
       "      <td>PotentialEnergyEfficiency</td>\n",
       "      <td>0.003557</td>\n",
       "    </tr>\n",
       "    <tr>\n",
       "      <th>36</th>\n",
       "      <td>PurchaseDate_month_January</td>\n",
       "      <td>0.003498</td>\n",
       "    </tr>\n",
       "    <tr>\n",
       "      <th>37</th>\n",
       "      <td>PurchaseDate_month_April</td>\n",
       "      <td>0.003355</td>\n",
       "    </tr>\n",
       "    <tr>\n",
       "      <th>38</th>\n",
       "      <td>EpcInspectionDate_day_of_week_Tuesday</td>\n",
       "      <td>0.003168</td>\n",
       "    </tr>\n",
       "    <tr>\n",
       "      <th>39</th>\n",
       "      <td>PurchaseDate_day_of_week_Monday</td>\n",
       "      <td>0.003014</td>\n",
       "    </tr>\n",
       "    <tr>\n",
       "      <th>40</th>\n",
       "      <td>PurchaseDate_month_February</td>\n",
       "      <td>0.002997</td>\n",
       "    </tr>\n",
       "    <tr>\n",
       "      <th>41</th>\n",
       "      <td>EpcInspectionDate_day_of_week_Sunday</td>\n",
       "      <td>0.002889</td>\n",
       "    </tr>\n",
       "    <tr>\n",
       "      <th>42</th>\n",
       "      <td>PurchaseDate_month_June</td>\n",
       "      <td>0.002835</td>\n",
       "    </tr>\n",
       "    <tr>\n",
       "      <th>43</th>\n",
       "      <td>EpcInspectionDate_day_of_week_Wednesday</td>\n",
       "      <td>0.002761</td>\n",
       "    </tr>\n",
       "    <tr>\n",
       "      <th>44</th>\n",
       "      <td>EpcInspectionDate_month_October</td>\n",
       "      <td>0.002705</td>\n",
       "    </tr>\n",
       "    <tr>\n",
       "      <th>45</th>\n",
       "      <td>PropertyType_T</td>\n",
       "      <td>0.002629</td>\n",
       "    </tr>\n",
       "    <tr>\n",
       "      <th>46</th>\n",
       "      <td>PurchaseDate_day_of_week_Wednesday</td>\n",
       "      <td>0.002570</td>\n",
       "    </tr>\n",
       "    <tr>\n",
       "      <th>47</th>\n",
       "      <td>EpcInspectionDate_day_of_week_Monday</td>\n",
       "      <td>0.002537</td>\n",
       "    </tr>\n",
       "    <tr>\n",
       "      <th>48</th>\n",
       "      <td>GlazedArea_More Than Typical</td>\n",
       "      <td>0.002392</td>\n",
       "    </tr>\n",
       "    <tr>\n",
       "      <th>49</th>\n",
       "      <td>FloorLevel_NODATA!</td>\n",
       "      <td>0.002363</td>\n",
       "    </tr>\n",
       "  </tbody>\n",
       "</table>\n",
       "</div>"
      ],
      "text/plain": [
       "                                    feature  importance\n",
       "0                     CurrentEnergyRating_C    0.252885\n",
       "1                            PropertyType_D    0.250919\n",
       "2                            PropertyType_O    0.149751\n",
       "3                           FlatStoreyCount    0.030948\n",
       "4                         FloorLevel_Ground    0.030853\n",
       "5                  PurchaseDate_month_March    0.023917\n",
       "6                            TotalFloorArea    0.022414\n",
       "7                            PropertyType_S    0.021111\n",
       "8                            FloorLevel_1st    0.009803\n",
       "9             EpcInspectionDate_month_March    0.009327\n",
       "10                  CurrentEnergyEfficiency    0.008407\n",
       "11                        GlazedArea_Normal    0.008165\n",
       "12         PurchaseDate_day_of_week_Tuesday    0.007789\n",
       "13                           PropertyType_F    0.007537\n",
       "14                  PotentialEnergyRating_C    0.006643\n",
       "15                    CurrentEnergyRating_E    0.006328\n",
       "16                     FloorLevel_mid floor    0.005967\n",
       "17                              HeatedRooms    0.005953\n",
       "18                               Duration_F    0.005819\n",
       "19         EpcInspectionDate_month_November    0.005797\n",
       "20   EpcInspectionDate_day_of_week_Thursday    0.005736\n",
       "21                  PotentialEnergyRating_B    0.005707\n",
       "22        PurchaseDate_day_of_week_Thursday    0.005264\n",
       "23         EpcInspectionDate_month_February    0.005241\n",
       "24                   EpcInspectionDate_year    0.005240\n",
       "25                      GlazedArea_NO DATA!    0.005184\n",
       "26          EpcInspectionDate_month_January    0.005035\n",
       "27   EpcInspectionDate_day_of_week_Saturday    0.004951\n",
       "28                           HabitableRooms    0.004948\n",
       "29                  PurchaseDate_month_July    0.004730\n",
       "30                    CurrentEnergyRating_F    0.003911\n",
       "31                  FloorLevel_ground floor    0.003905\n",
       "32             EpcInspectionDate_month_June    0.003903\n",
       "33                  PotentialEnergyRating_D    0.003674\n",
       "34     EpcInspectionDate_day_of_week_Friday    0.003639\n",
       "35                PotentialEnergyEfficiency    0.003557\n",
       "36               PurchaseDate_month_January    0.003498\n",
       "37                 PurchaseDate_month_April    0.003355\n",
       "38    EpcInspectionDate_day_of_week_Tuesday    0.003168\n",
       "39          PurchaseDate_day_of_week_Monday    0.003014\n",
       "40              PurchaseDate_month_February    0.002997\n",
       "41     EpcInspectionDate_day_of_week_Sunday    0.002889\n",
       "42                  PurchaseDate_month_June    0.002835\n",
       "43  EpcInspectionDate_day_of_week_Wednesday    0.002761\n",
       "44          EpcInspectionDate_month_October    0.002705\n",
       "45                           PropertyType_T    0.002629\n",
       "46       PurchaseDate_day_of_week_Wednesday    0.002570\n",
       "47     EpcInspectionDate_day_of_week_Monday    0.002537\n",
       "48             GlazedArea_More Than Typical    0.002392\n",
       "49                       FloorLevel_NODATA!    0.002363"
      ]
     },
     "execution_count": 89,
     "metadata": {},
     "output_type": "execute_result"
    }
   ],
   "source": [
    "feature_importance = price_microservice_pipeline.feature_importance\n",
    "feature_importance.head(50)"
   ]
  },
  {
   "cell_type": "markdown",
   "metadata": {},
   "source": [
    "<img src=\"https://github.com/BlockchainClimateInstitute/microservice_price/tree/develop/reports/figures/fi.png\" height=\"120\" >"
   ]
  },
  {
   "cell_type": "code",
   "execution_count": 69,
   "metadata": {},
   "outputs": [
    {
     "data": {
      "application/vnd.plotly.v1+json": {
       "config": {
        "plotlyServerURL": "https://plot.ly"
       },
       "data": [
        {
         "orientation": "h",
         "type": "bar",
         "x": [
          0,
          0,
          0,
          0,
          0,
          0,
          0,
          0,
          0,
          0,
          0,
          0,
          0,
          0,
          0,
          0,
          0,
          0.0006102336337789893,
          0.0009818108519539237,
          0.0011318164179101586,
          0.0011416790075600147,
          0.0011898907832801342,
          0.0015132407424971461,
          0.0015840139240026474,
          0.0016517146723344922,
          0.0017530146287754178,
          0.0018164593493565917,
          0.0019543820526450872,
          0.0023633758537471294,
          0.0023924645502120256,
          0.002537153661251068,
          0.002570198616012931,
          0.00262922840192914,
          0.0027051030192524195,
          0.002760941395536065,
          0.002835185034200549,
          0.0028888641390949488,
          0.0029965585563331842,
          0.0030139482114464045,
          0.003167911898344755,
          0.0033550893422216177,
          0.003498314879834652,
          0.00355689343996346,
          0.003639474045485258,
          0.0036741644144058228,
          0.0039030902553349733,
          0.003904535435140133,
          0.003911143634468317,
          0.004729517735540867,
          0.004948018118739128,
          0.004951258189976215,
          0.005034882575273514,
          0.00518372654914856,
          0.00523992208763957,
          0.0052411057986319065,
          0.005263738799840212,
          0.005706917028874159,
          0.005736066959798336,
          0.005797139368951321,
          0.005819236859679222,
          0.005952636245638132,
          0.0059668985195457935,
          0.00632764957845211,
          0.006643223110586405,
          0.007537259720265865,
          0.0077886213548481464,
          0.008164912462234497,
          0.008406592532992363,
          0.009327258914709091,
          0.009803230874240398,
          0.021110717207193375,
          0.022414401173591614,
          0.023917246609926224,
          0.03085285983979702,
          0.030947834253311157,
          0.1497509628534317,
          0.25091877579689026,
          0.2528853714466095
         ],
         "y": [
          "PurchaseDate_day_of_week_Sunday",
          "PurchaseDate_month_August",
          "FloorLevel_NO DATA!",
          "FloorLevel_5th",
          "FloorLevel_3rd",
          "PotentialEnergyRating_F",
          "PotentialEnergyRating_E",
          "PotentialEnergyRating_A",
          "CurrentEnergyRating_G",
          "CurrentEnergyRating_B",
          "CurrentEnergyRating_A",
          "Duration_L",
          "New_Y",
          "New_N",
          "EpcInspectionDate_hour",
          "PurchaseDate_hour",
          "PurchaseDate_year",
          "FloorLevel_top floor",
          "PurchaseDate_day_of_week_Saturday",
          "GlazedArea_Much More Than Typical",
          "CurrentEnergyRating_D",
          "FloorLevel_2nd",
          "EpcInspectionDate_month_September",
          "PurchaseDate_month_May",
          "PurchaseDate_day_of_week_Friday",
          "EpcInspectionDate_month_May",
          "EpcInspectionDate_month_April",
          "EpcInspectionDate_month_August",
          "FloorLevel_NODATA!",
          "GlazedArea_More Than Typical",
          "EpcInspectionDate_day_of_week_Monday",
          "PurchaseDate_day_of_week_Wednesday",
          "PropertyType_T",
          "EpcInspectionDate_month_October",
          "EpcInspectionDate_day_of_week_Wednesday",
          "PurchaseDate_month_June",
          "EpcInspectionDate_day_of_week_Sunday",
          "PurchaseDate_month_February",
          "PurchaseDate_day_of_week_Monday",
          "EpcInspectionDate_day_of_week_Tuesday",
          "PurchaseDate_month_April",
          "PurchaseDate_month_January",
          "PotentialEnergyEfficiency",
          "EpcInspectionDate_day_of_week_Friday",
          "PotentialEnergyRating_D",
          "EpcInspectionDate_month_June",
          "FloorLevel_ground floor",
          "CurrentEnergyRating_F",
          "PurchaseDate_month_July",
          "HabitableRooms",
          "EpcInspectionDate_day_of_week_Saturday",
          "EpcInspectionDate_month_January",
          "GlazedArea_NO DATA!",
          "EpcInspectionDate_year",
          "EpcInspectionDate_month_February",
          "PurchaseDate_day_of_week_Thursday",
          "PotentialEnergyRating_B",
          "EpcInspectionDate_day_of_week_Thursday",
          "EpcInspectionDate_month_November",
          "Duration_F",
          "HeatedRooms",
          "FloorLevel_mid floor",
          "CurrentEnergyRating_E",
          "PotentialEnergyRating_C",
          "PropertyType_F",
          "PurchaseDate_day_of_week_Tuesday",
          "GlazedArea_Normal",
          "CurrentEnergyEfficiency",
          "EpcInspectionDate_month_March",
          "FloorLevel_1st",
          "PropertyType_S",
          "TotalFloorArea",
          "PurchaseDate_month_March",
          "FloorLevel_Ground",
          "FlatStoreyCount",
          "PropertyType_O",
          "PropertyType_D",
          "CurrentEnergyRating_C"
         ]
        }
       ],
       "layout": {
        "height": 800,
        "template": {
         "data": {
          "bar": [
           {
            "error_x": {
             "color": "#2a3f5f"
            },
            "error_y": {
             "color": "#2a3f5f"
            },
            "marker": {
             "line": {
              "color": "#E5ECF6",
              "width": 0.5
             }
            },
            "type": "bar"
           }
          ],
          "barpolar": [
           {
            "marker": {
             "line": {
              "color": "#E5ECF6",
              "width": 0.5
             }
            },
            "type": "barpolar"
           }
          ],
          "carpet": [
           {
            "aaxis": {
             "endlinecolor": "#2a3f5f",
             "gridcolor": "white",
             "linecolor": "white",
             "minorgridcolor": "white",
             "startlinecolor": "#2a3f5f"
            },
            "baxis": {
             "endlinecolor": "#2a3f5f",
             "gridcolor": "white",
             "linecolor": "white",
             "minorgridcolor": "white",
             "startlinecolor": "#2a3f5f"
            },
            "type": "carpet"
           }
          ],
          "choropleth": [
           {
            "colorbar": {
             "outlinewidth": 0,
             "ticks": ""
            },
            "type": "choropleth"
           }
          ],
          "contour": [
           {
            "colorbar": {
             "outlinewidth": 0,
             "ticks": ""
            },
            "colorscale": [
             [
              0,
              "#0d0887"
             ],
             [
              0.1111111111111111,
              "#46039f"
             ],
             [
              0.2222222222222222,
              "#7201a8"
             ],
             [
              0.3333333333333333,
              "#9c179e"
             ],
             [
              0.4444444444444444,
              "#bd3786"
             ],
             [
              0.5555555555555556,
              "#d8576b"
             ],
             [
              0.6666666666666666,
              "#ed7953"
             ],
             [
              0.7777777777777778,
              "#fb9f3a"
             ],
             [
              0.8888888888888888,
              "#fdca26"
             ],
             [
              1,
              "#f0f921"
             ]
            ],
            "type": "contour"
           }
          ],
          "contourcarpet": [
           {
            "colorbar": {
             "outlinewidth": 0,
             "ticks": ""
            },
            "type": "contourcarpet"
           }
          ],
          "heatmap": [
           {
            "colorbar": {
             "outlinewidth": 0,
             "ticks": ""
            },
            "colorscale": [
             [
              0,
              "#0d0887"
             ],
             [
              0.1111111111111111,
              "#46039f"
             ],
             [
              0.2222222222222222,
              "#7201a8"
             ],
             [
              0.3333333333333333,
              "#9c179e"
             ],
             [
              0.4444444444444444,
              "#bd3786"
             ],
             [
              0.5555555555555556,
              "#d8576b"
             ],
             [
              0.6666666666666666,
              "#ed7953"
             ],
             [
              0.7777777777777778,
              "#fb9f3a"
             ],
             [
              0.8888888888888888,
              "#fdca26"
             ],
             [
              1,
              "#f0f921"
             ]
            ],
            "type": "heatmap"
           }
          ],
          "heatmapgl": [
           {
            "colorbar": {
             "outlinewidth": 0,
             "ticks": ""
            },
            "colorscale": [
             [
              0,
              "#0d0887"
             ],
             [
              0.1111111111111111,
              "#46039f"
             ],
             [
              0.2222222222222222,
              "#7201a8"
             ],
             [
              0.3333333333333333,
              "#9c179e"
             ],
             [
              0.4444444444444444,
              "#bd3786"
             ],
             [
              0.5555555555555556,
              "#d8576b"
             ],
             [
              0.6666666666666666,
              "#ed7953"
             ],
             [
              0.7777777777777778,
              "#fb9f3a"
             ],
             [
              0.8888888888888888,
              "#fdca26"
             ],
             [
              1,
              "#f0f921"
             ]
            ],
            "type": "heatmapgl"
           }
          ],
          "histogram": [
           {
            "marker": {
             "colorbar": {
              "outlinewidth": 0,
              "ticks": ""
             }
            },
            "type": "histogram"
           }
          ],
          "histogram2d": [
           {
            "colorbar": {
             "outlinewidth": 0,
             "ticks": ""
            },
            "colorscale": [
             [
              0,
              "#0d0887"
             ],
             [
              0.1111111111111111,
              "#46039f"
             ],
             [
              0.2222222222222222,
              "#7201a8"
             ],
             [
              0.3333333333333333,
              "#9c179e"
             ],
             [
              0.4444444444444444,
              "#bd3786"
             ],
             [
              0.5555555555555556,
              "#d8576b"
             ],
             [
              0.6666666666666666,
              "#ed7953"
             ],
             [
              0.7777777777777778,
              "#fb9f3a"
             ],
             [
              0.8888888888888888,
              "#fdca26"
             ],
             [
              1,
              "#f0f921"
             ]
            ],
            "type": "histogram2d"
           }
          ],
          "histogram2dcontour": [
           {
            "colorbar": {
             "outlinewidth": 0,
             "ticks": ""
            },
            "colorscale": [
             [
              0,
              "#0d0887"
             ],
             [
              0.1111111111111111,
              "#46039f"
             ],
             [
              0.2222222222222222,
              "#7201a8"
             ],
             [
              0.3333333333333333,
              "#9c179e"
             ],
             [
              0.4444444444444444,
              "#bd3786"
             ],
             [
              0.5555555555555556,
              "#d8576b"
             ],
             [
              0.6666666666666666,
              "#ed7953"
             ],
             [
              0.7777777777777778,
              "#fb9f3a"
             ],
             [
              0.8888888888888888,
              "#fdca26"
             ],
             [
              1,
              "#f0f921"
             ]
            ],
            "type": "histogram2dcontour"
           }
          ],
          "mesh3d": [
           {
            "colorbar": {
             "outlinewidth": 0,
             "ticks": ""
            },
            "type": "mesh3d"
           }
          ],
          "parcoords": [
           {
            "line": {
             "colorbar": {
              "outlinewidth": 0,
              "ticks": ""
             }
            },
            "type": "parcoords"
           }
          ],
          "pie": [
           {
            "automargin": true,
            "type": "pie"
           }
          ],
          "scatter": [
           {
            "marker": {
             "colorbar": {
              "outlinewidth": 0,
              "ticks": ""
             }
            },
            "type": "scatter"
           }
          ],
          "scatter3d": [
           {
            "line": {
             "colorbar": {
              "outlinewidth": 0,
              "ticks": ""
             }
            },
            "marker": {
             "colorbar": {
              "outlinewidth": 0,
              "ticks": ""
             }
            },
            "type": "scatter3d"
           }
          ],
          "scattercarpet": [
           {
            "marker": {
             "colorbar": {
              "outlinewidth": 0,
              "ticks": ""
             }
            },
            "type": "scattercarpet"
           }
          ],
          "scattergeo": [
           {
            "marker": {
             "colorbar": {
              "outlinewidth": 0,
              "ticks": ""
             }
            },
            "type": "scattergeo"
           }
          ],
          "scattergl": [
           {
            "marker": {
             "colorbar": {
              "outlinewidth": 0,
              "ticks": ""
             }
            },
            "type": "scattergl"
           }
          ],
          "scattermapbox": [
           {
            "marker": {
             "colorbar": {
              "outlinewidth": 0,
              "ticks": ""
             }
            },
            "type": "scattermapbox"
           }
          ],
          "scatterpolar": [
           {
            "marker": {
             "colorbar": {
              "outlinewidth": 0,
              "ticks": ""
             }
            },
            "type": "scatterpolar"
           }
          ],
          "scatterpolargl": [
           {
            "marker": {
             "colorbar": {
              "outlinewidth": 0,
              "ticks": ""
             }
            },
            "type": "scatterpolargl"
           }
          ],
          "scatterternary": [
           {
            "marker": {
             "colorbar": {
              "outlinewidth": 0,
              "ticks": ""
             }
            },
            "type": "scatterternary"
           }
          ],
          "surface": [
           {
            "colorbar": {
             "outlinewidth": 0,
             "ticks": ""
            },
            "colorscale": [
             [
              0,
              "#0d0887"
             ],
             [
              0.1111111111111111,
              "#46039f"
             ],
             [
              0.2222222222222222,
              "#7201a8"
             ],
             [
              0.3333333333333333,
              "#9c179e"
             ],
             [
              0.4444444444444444,
              "#bd3786"
             ],
             [
              0.5555555555555556,
              "#d8576b"
             ],
             [
              0.6666666666666666,
              "#ed7953"
             ],
             [
              0.7777777777777778,
              "#fb9f3a"
             ],
             [
              0.8888888888888888,
              "#fdca26"
             ],
             [
              1,
              "#f0f921"
             ]
            ],
            "type": "surface"
           }
          ],
          "table": [
           {
            "cells": {
             "fill": {
              "color": "#EBF0F8"
             },
             "line": {
              "color": "white"
             }
            },
            "header": {
             "fill": {
              "color": "#C8D4E3"
             },
             "line": {
              "color": "white"
             }
            },
            "type": "table"
           }
          ]
         },
         "layout": {
          "annotationdefaults": {
           "arrowcolor": "#2a3f5f",
           "arrowhead": 0,
           "arrowwidth": 1
          },
          "coloraxis": {
           "colorbar": {
            "outlinewidth": 0,
            "ticks": ""
           }
          },
          "colorscale": {
           "diverging": [
            [
             0,
             "#8e0152"
            ],
            [
             0.1,
             "#c51b7d"
            ],
            [
             0.2,
             "#de77ae"
            ],
            [
             0.3,
             "#f1b6da"
            ],
            [
             0.4,
             "#fde0ef"
            ],
            [
             0.5,
             "#f7f7f7"
            ],
            [
             0.6,
             "#e6f5d0"
            ],
            [
             0.7,
             "#b8e186"
            ],
            [
             0.8,
             "#7fbc41"
            ],
            [
             0.9,
             "#4d9221"
            ],
            [
             1,
             "#276419"
            ]
           ],
           "sequential": [
            [
             0,
             "#0d0887"
            ],
            [
             0.1111111111111111,
             "#46039f"
            ],
            [
             0.2222222222222222,
             "#7201a8"
            ],
            [
             0.3333333333333333,
             "#9c179e"
            ],
            [
             0.4444444444444444,
             "#bd3786"
            ],
            [
             0.5555555555555556,
             "#d8576b"
            ],
            [
             0.6666666666666666,
             "#ed7953"
            ],
            [
             0.7777777777777778,
             "#fb9f3a"
            ],
            [
             0.8888888888888888,
             "#fdca26"
            ],
            [
             1,
             "#f0f921"
            ]
           ],
           "sequentialminus": [
            [
             0,
             "#0d0887"
            ],
            [
             0.1111111111111111,
             "#46039f"
            ],
            [
             0.2222222222222222,
             "#7201a8"
            ],
            [
             0.3333333333333333,
             "#9c179e"
            ],
            [
             0.4444444444444444,
             "#bd3786"
            ],
            [
             0.5555555555555556,
             "#d8576b"
            ],
            [
             0.6666666666666666,
             "#ed7953"
            ],
            [
             0.7777777777777778,
             "#fb9f3a"
            ],
            [
             0.8888888888888888,
             "#fdca26"
            ],
            [
             1,
             "#f0f921"
            ]
           ]
          },
          "colorway": [
           "#636efa",
           "#EF553B",
           "#00cc96",
           "#ab63fa",
           "#FFA15A",
           "#19d3f3",
           "#FF6692",
           "#B6E880",
           "#FF97FF",
           "#FECB52"
          ],
          "font": {
           "color": "#2a3f5f"
          },
          "geo": {
           "bgcolor": "white",
           "lakecolor": "white",
           "landcolor": "#E5ECF6",
           "showlakes": true,
           "showland": true,
           "subunitcolor": "white"
          },
          "hoverlabel": {
           "align": "left"
          },
          "hovermode": "closest",
          "mapbox": {
           "style": "light"
          },
          "paper_bgcolor": "white",
          "plot_bgcolor": "#E5ECF6",
          "polar": {
           "angularaxis": {
            "gridcolor": "white",
            "linecolor": "white",
            "ticks": ""
           },
           "bgcolor": "#E5ECF6",
           "radialaxis": {
            "gridcolor": "white",
            "linecolor": "white",
            "ticks": ""
           }
          },
          "scene": {
           "xaxis": {
            "backgroundcolor": "#E5ECF6",
            "gridcolor": "white",
            "gridwidth": 2,
            "linecolor": "white",
            "showbackground": true,
            "ticks": "",
            "zerolinecolor": "white"
           },
           "yaxis": {
            "backgroundcolor": "#E5ECF6",
            "gridcolor": "white",
            "gridwidth": 2,
            "linecolor": "white",
            "showbackground": true,
            "ticks": "",
            "zerolinecolor": "white"
           },
           "zaxis": {
            "backgroundcolor": "#E5ECF6",
            "gridcolor": "white",
            "gridwidth": 2,
            "linecolor": "white",
            "showbackground": true,
            "ticks": "",
            "zerolinecolor": "white"
           }
          },
          "shapedefaults": {
           "line": {
            "color": "#2a3f5f"
           }
          },
          "ternary": {
           "aaxis": {
            "gridcolor": "white",
            "linecolor": "white",
            "ticks": ""
           },
           "baxis": {
            "gridcolor": "white",
            "linecolor": "white",
            "ticks": ""
           },
           "bgcolor": "#E5ECF6",
           "caxis": {
            "gridcolor": "white",
            "linecolor": "white",
            "ticks": ""
           }
          },
          "title": {
           "x": 0.05
          },
          "xaxis": {
           "automargin": true,
           "gridcolor": "white",
           "linecolor": "white",
           "ticks": "",
           "title": {
            "standoff": 15
           },
           "zerolinecolor": "white",
           "zerolinewidth": 2
          },
          "yaxis": {
           "automargin": true,
           "gridcolor": "white",
           "linecolor": "white",
           "ticks": "",
           "title": {
            "standoff": 15
           },
           "zerolinecolor": "white",
           "zerolinewidth": 2
          }
         }
        },
        "title": {
         "text": "Feature Importance<br><sub>May display fewer features due to feature selection</sub>"
        },
        "xaxis": {
         "title": {
          "text": "Feature Importance"
         }
        },
        "yaxis": {
         "title": {
          "text": "Feature"
         },
         "type": "category"
        }
       }
      },
      "text/html": [
       "<div>                            <div id=\"36de5a03-1b95-40ac-be0e-7f479d74e4db\" class=\"plotly-graph-div\" style=\"height:800px; width:100%;\"></div>            <script type=\"text/javascript\">                require([\"plotly\"], function(Plotly) {                    window.PLOTLYENV=window.PLOTLYENV || {};                                    if (document.getElementById(\"36de5a03-1b95-40ac-be0e-7f479d74e4db\")) {                    Plotly.newPlot(                        \"36de5a03-1b95-40ac-be0e-7f479d74e4db\",                        [{\"orientation\": \"h\", \"type\": \"bar\", \"x\": [0.0, 0.0, 0.0, 0.0, 0.0, 0.0, 0.0, 0.0, 0.0, 0.0, 0.0, 0.0, 0.0, 0.0, 0.0, 0.0, 0.0, 0.0006102336337789893, 0.0009818108519539237, 0.0011318164179101586, 0.0011416790075600147, 0.0011898907832801342, 0.0015132407424971461, 0.0015840139240026474, 0.0016517146723344922, 0.0017530146287754178, 0.0018164593493565917, 0.0019543820526450872, 0.0023633758537471294, 0.0023924645502120256, 0.002537153661251068, 0.002570198616012931, 0.00262922840192914, 0.0027051030192524195, 0.002760941395536065, 0.002835185034200549, 0.0028888641390949488, 0.0029965585563331842, 0.0030139482114464045, 0.003167911898344755, 0.0033550893422216177, 0.003498314879834652, 0.00355689343996346, 0.003639474045485258, 0.0036741644144058228, 0.0039030902553349733, 0.003904535435140133, 0.003911143634468317, 0.004729517735540867, 0.004948018118739128, 0.004951258189976215, 0.005034882575273514, 0.00518372654914856, 0.00523992208763957, 0.0052411057986319065, 0.005263738799840212, 0.005706917028874159, 0.005736066959798336, 0.005797139368951321, 0.005819236859679222, 0.005952636245638132, 0.0059668985195457935, 0.00632764957845211, 0.006643223110586405, 0.007537259720265865, 0.0077886213548481464, 0.008164912462234497, 0.008406592532992363, 0.009327258914709091, 0.009803230874240398, 0.021110717207193375, 0.022414401173591614, 0.023917246609926224, 0.03085285983979702, 0.030947834253311157, 0.1497509628534317, 0.25091877579689026, 0.2528853714466095], \"y\": [\"PurchaseDate_day_of_week_Sunday\", \"PurchaseDate_month_August\", \"FloorLevel_NO DATA!\", \"FloorLevel_5th\", \"FloorLevel_3rd\", \"PotentialEnergyRating_F\", \"PotentialEnergyRating_E\", \"PotentialEnergyRating_A\", \"CurrentEnergyRating_G\", \"CurrentEnergyRating_B\", \"CurrentEnergyRating_A\", \"Duration_L\", \"New_Y\", \"New_N\", \"EpcInspectionDate_hour\", \"PurchaseDate_hour\", \"PurchaseDate_year\", \"FloorLevel_top floor\", \"PurchaseDate_day_of_week_Saturday\", \"GlazedArea_Much More Than Typical\", \"CurrentEnergyRating_D\", \"FloorLevel_2nd\", \"EpcInspectionDate_month_September\", \"PurchaseDate_month_May\", \"PurchaseDate_day_of_week_Friday\", \"EpcInspectionDate_month_May\", \"EpcInspectionDate_month_April\", \"EpcInspectionDate_month_August\", \"FloorLevel_NODATA!\", \"GlazedArea_More Than Typical\", \"EpcInspectionDate_day_of_week_Monday\", \"PurchaseDate_day_of_week_Wednesday\", \"PropertyType_T\", \"EpcInspectionDate_month_October\", \"EpcInspectionDate_day_of_week_Wednesday\", \"PurchaseDate_month_June\", \"EpcInspectionDate_day_of_week_Sunday\", \"PurchaseDate_month_February\", \"PurchaseDate_day_of_week_Monday\", \"EpcInspectionDate_day_of_week_Tuesday\", \"PurchaseDate_month_April\", \"PurchaseDate_month_January\", \"PotentialEnergyEfficiency\", \"EpcInspectionDate_day_of_week_Friday\", \"PotentialEnergyRating_D\", \"EpcInspectionDate_month_June\", \"FloorLevel_ground floor\", \"CurrentEnergyRating_F\", \"PurchaseDate_month_July\", \"HabitableRooms\", \"EpcInspectionDate_day_of_week_Saturday\", \"EpcInspectionDate_month_January\", \"GlazedArea_NO DATA!\", \"EpcInspectionDate_year\", \"EpcInspectionDate_month_February\", \"PurchaseDate_day_of_week_Thursday\", \"PotentialEnergyRating_B\", \"EpcInspectionDate_day_of_week_Thursday\", \"EpcInspectionDate_month_November\", \"Duration_F\", \"HeatedRooms\", \"FloorLevel_mid floor\", \"CurrentEnergyRating_E\", \"PotentialEnergyRating_C\", \"PropertyType_F\", \"PurchaseDate_day_of_week_Tuesday\", \"GlazedArea_Normal\", \"CurrentEnergyEfficiency\", \"EpcInspectionDate_month_March\", \"FloorLevel_1st\", \"PropertyType_S\", \"TotalFloorArea\", \"PurchaseDate_month_March\", \"FloorLevel_Ground\", \"FlatStoreyCount\", \"PropertyType_O\", \"PropertyType_D\", \"CurrentEnergyRating_C\"]}],                        {\"height\": 800, \"template\": {\"data\": {\"bar\": [{\"error_x\": {\"color\": \"#2a3f5f\"}, \"error_y\": {\"color\": \"#2a3f5f\"}, \"marker\": {\"line\": {\"color\": \"#E5ECF6\", \"width\": 0.5}}, \"type\": \"bar\"}], \"barpolar\": [{\"marker\": {\"line\": {\"color\": \"#E5ECF6\", \"width\": 0.5}}, \"type\": \"barpolar\"}], \"carpet\": [{\"aaxis\": {\"endlinecolor\": \"#2a3f5f\", \"gridcolor\": \"white\", \"linecolor\": \"white\", \"minorgridcolor\": \"white\", \"startlinecolor\": \"#2a3f5f\"}, \"baxis\": {\"endlinecolor\": \"#2a3f5f\", \"gridcolor\": \"white\", \"linecolor\": \"white\", \"minorgridcolor\": \"white\", \"startlinecolor\": \"#2a3f5f\"}, \"type\": \"carpet\"}], \"choropleth\": [{\"colorbar\": {\"outlinewidth\": 0, \"ticks\": \"\"}, \"type\": \"choropleth\"}], \"contour\": [{\"colorbar\": {\"outlinewidth\": 0, \"ticks\": \"\"}, \"colorscale\": [[0.0, \"#0d0887\"], [0.1111111111111111, \"#46039f\"], [0.2222222222222222, \"#7201a8\"], [0.3333333333333333, \"#9c179e\"], [0.4444444444444444, \"#bd3786\"], [0.5555555555555556, \"#d8576b\"], [0.6666666666666666, \"#ed7953\"], [0.7777777777777778, \"#fb9f3a\"], [0.8888888888888888, \"#fdca26\"], [1.0, \"#f0f921\"]], \"type\": \"contour\"}], \"contourcarpet\": [{\"colorbar\": {\"outlinewidth\": 0, \"ticks\": \"\"}, \"type\": \"contourcarpet\"}], \"heatmap\": [{\"colorbar\": {\"outlinewidth\": 0, \"ticks\": \"\"}, \"colorscale\": [[0.0, \"#0d0887\"], [0.1111111111111111, \"#46039f\"], [0.2222222222222222, \"#7201a8\"], [0.3333333333333333, \"#9c179e\"], [0.4444444444444444, \"#bd3786\"], [0.5555555555555556, \"#d8576b\"], [0.6666666666666666, \"#ed7953\"], [0.7777777777777778, \"#fb9f3a\"], [0.8888888888888888, \"#fdca26\"], [1.0, \"#f0f921\"]], \"type\": \"heatmap\"}], \"heatmapgl\": [{\"colorbar\": {\"outlinewidth\": 0, \"ticks\": \"\"}, \"colorscale\": [[0.0, \"#0d0887\"], [0.1111111111111111, \"#46039f\"], [0.2222222222222222, \"#7201a8\"], [0.3333333333333333, \"#9c179e\"], [0.4444444444444444, \"#bd3786\"], [0.5555555555555556, \"#d8576b\"], [0.6666666666666666, \"#ed7953\"], [0.7777777777777778, \"#fb9f3a\"], [0.8888888888888888, \"#fdca26\"], [1.0, \"#f0f921\"]], \"type\": \"heatmapgl\"}], \"histogram\": [{\"marker\": {\"colorbar\": {\"outlinewidth\": 0, \"ticks\": \"\"}}, \"type\": \"histogram\"}], \"histogram2d\": [{\"colorbar\": {\"outlinewidth\": 0, \"ticks\": \"\"}, \"colorscale\": [[0.0, \"#0d0887\"], [0.1111111111111111, \"#46039f\"], [0.2222222222222222, \"#7201a8\"], [0.3333333333333333, \"#9c179e\"], [0.4444444444444444, \"#bd3786\"], [0.5555555555555556, \"#d8576b\"], [0.6666666666666666, \"#ed7953\"], [0.7777777777777778, \"#fb9f3a\"], [0.8888888888888888, \"#fdca26\"], [1.0, \"#f0f921\"]], \"type\": \"histogram2d\"}], \"histogram2dcontour\": [{\"colorbar\": {\"outlinewidth\": 0, \"ticks\": \"\"}, \"colorscale\": [[0.0, \"#0d0887\"], [0.1111111111111111, \"#46039f\"], [0.2222222222222222, \"#7201a8\"], [0.3333333333333333, \"#9c179e\"], [0.4444444444444444, \"#bd3786\"], [0.5555555555555556, \"#d8576b\"], [0.6666666666666666, \"#ed7953\"], [0.7777777777777778, \"#fb9f3a\"], [0.8888888888888888, \"#fdca26\"], [1.0, \"#f0f921\"]], \"type\": \"histogram2dcontour\"}], \"mesh3d\": [{\"colorbar\": {\"outlinewidth\": 0, \"ticks\": \"\"}, \"type\": \"mesh3d\"}], \"parcoords\": [{\"line\": {\"colorbar\": {\"outlinewidth\": 0, \"ticks\": \"\"}}, \"type\": \"parcoords\"}], \"pie\": [{\"automargin\": true, \"type\": \"pie\"}], \"scatter\": [{\"marker\": {\"colorbar\": {\"outlinewidth\": 0, \"ticks\": \"\"}}, \"type\": \"scatter\"}], \"scatter3d\": [{\"line\": {\"colorbar\": {\"outlinewidth\": 0, \"ticks\": \"\"}}, \"marker\": {\"colorbar\": {\"outlinewidth\": 0, \"ticks\": \"\"}}, \"type\": \"scatter3d\"}], \"scattercarpet\": [{\"marker\": {\"colorbar\": {\"outlinewidth\": 0, \"ticks\": \"\"}}, \"type\": \"scattercarpet\"}], \"scattergeo\": [{\"marker\": {\"colorbar\": {\"outlinewidth\": 0, \"ticks\": \"\"}}, \"type\": \"scattergeo\"}], \"scattergl\": [{\"marker\": {\"colorbar\": {\"outlinewidth\": 0, \"ticks\": \"\"}}, \"type\": \"scattergl\"}], \"scattermapbox\": [{\"marker\": {\"colorbar\": {\"outlinewidth\": 0, \"ticks\": \"\"}}, \"type\": \"scattermapbox\"}], \"scatterpolar\": [{\"marker\": {\"colorbar\": {\"outlinewidth\": 0, \"ticks\": \"\"}}, \"type\": \"scatterpolar\"}], \"scatterpolargl\": [{\"marker\": {\"colorbar\": {\"outlinewidth\": 0, \"ticks\": \"\"}}, \"type\": \"scatterpolargl\"}], \"scatterternary\": [{\"marker\": {\"colorbar\": {\"outlinewidth\": 0, \"ticks\": \"\"}}, \"type\": \"scatterternary\"}], \"surface\": [{\"colorbar\": {\"outlinewidth\": 0, \"ticks\": \"\"}, \"colorscale\": [[0.0, \"#0d0887\"], [0.1111111111111111, \"#46039f\"], [0.2222222222222222, \"#7201a8\"], [0.3333333333333333, \"#9c179e\"], [0.4444444444444444, \"#bd3786\"], [0.5555555555555556, \"#d8576b\"], [0.6666666666666666, \"#ed7953\"], [0.7777777777777778, \"#fb9f3a\"], [0.8888888888888888, \"#fdca26\"], [1.0, \"#f0f921\"]], \"type\": \"surface\"}], \"table\": [{\"cells\": {\"fill\": {\"color\": \"#EBF0F8\"}, \"line\": {\"color\": \"white\"}}, \"header\": {\"fill\": {\"color\": \"#C8D4E3\"}, \"line\": {\"color\": \"white\"}}, \"type\": \"table\"}]}, \"layout\": {\"annotationdefaults\": {\"arrowcolor\": \"#2a3f5f\", \"arrowhead\": 0, \"arrowwidth\": 1}, \"coloraxis\": {\"colorbar\": {\"outlinewidth\": 0, \"ticks\": \"\"}}, \"colorscale\": {\"diverging\": [[0, \"#8e0152\"], [0.1, \"#c51b7d\"], [0.2, \"#de77ae\"], [0.3, \"#f1b6da\"], [0.4, \"#fde0ef\"], [0.5, \"#f7f7f7\"], [0.6, \"#e6f5d0\"], [0.7, \"#b8e186\"], [0.8, \"#7fbc41\"], [0.9, \"#4d9221\"], [1, \"#276419\"]], \"sequential\": [[0.0, \"#0d0887\"], [0.1111111111111111, \"#46039f\"], [0.2222222222222222, \"#7201a8\"], [0.3333333333333333, \"#9c179e\"], [0.4444444444444444, \"#bd3786\"], [0.5555555555555556, \"#d8576b\"], [0.6666666666666666, \"#ed7953\"], [0.7777777777777778, \"#fb9f3a\"], [0.8888888888888888, \"#fdca26\"], [1.0, \"#f0f921\"]], \"sequentialminus\": [[0.0, \"#0d0887\"], [0.1111111111111111, \"#46039f\"], [0.2222222222222222, \"#7201a8\"], [0.3333333333333333, \"#9c179e\"], [0.4444444444444444, \"#bd3786\"], [0.5555555555555556, \"#d8576b\"], [0.6666666666666666, \"#ed7953\"], [0.7777777777777778, \"#fb9f3a\"], [0.8888888888888888, \"#fdca26\"], [1.0, \"#f0f921\"]]}, \"colorway\": [\"#636efa\", \"#EF553B\", \"#00cc96\", \"#ab63fa\", \"#FFA15A\", \"#19d3f3\", \"#FF6692\", \"#B6E880\", \"#FF97FF\", \"#FECB52\"], \"font\": {\"color\": \"#2a3f5f\"}, \"geo\": {\"bgcolor\": \"white\", \"lakecolor\": \"white\", \"landcolor\": \"#E5ECF6\", \"showlakes\": true, \"showland\": true, \"subunitcolor\": \"white\"}, \"hoverlabel\": {\"align\": \"left\"}, \"hovermode\": \"closest\", \"mapbox\": {\"style\": \"light\"}, \"paper_bgcolor\": \"white\", \"plot_bgcolor\": \"#E5ECF6\", \"polar\": {\"angularaxis\": {\"gridcolor\": \"white\", \"linecolor\": \"white\", \"ticks\": \"\"}, \"bgcolor\": \"#E5ECF6\", \"radialaxis\": {\"gridcolor\": \"white\", \"linecolor\": \"white\", \"ticks\": \"\"}}, \"scene\": {\"xaxis\": {\"backgroundcolor\": \"#E5ECF6\", \"gridcolor\": \"white\", \"gridwidth\": 2, \"linecolor\": \"white\", \"showbackground\": true, \"ticks\": \"\", \"zerolinecolor\": \"white\"}, \"yaxis\": {\"backgroundcolor\": \"#E5ECF6\", \"gridcolor\": \"white\", \"gridwidth\": 2, \"linecolor\": \"white\", \"showbackground\": true, \"ticks\": \"\", \"zerolinecolor\": \"white\"}, \"zaxis\": {\"backgroundcolor\": \"#E5ECF6\", \"gridcolor\": \"white\", \"gridwidth\": 2, \"linecolor\": \"white\", \"showbackground\": true, \"ticks\": \"\", \"zerolinecolor\": \"white\"}}, \"shapedefaults\": {\"line\": {\"color\": \"#2a3f5f\"}}, \"ternary\": {\"aaxis\": {\"gridcolor\": \"white\", \"linecolor\": \"white\", \"ticks\": \"\"}, \"baxis\": {\"gridcolor\": \"white\", \"linecolor\": \"white\", \"ticks\": \"\"}, \"bgcolor\": \"#E5ECF6\", \"caxis\": {\"gridcolor\": \"white\", \"linecolor\": \"white\", \"ticks\": \"\"}}, \"title\": {\"x\": 0.05}, \"xaxis\": {\"automargin\": true, \"gridcolor\": \"white\", \"linecolor\": \"white\", \"ticks\": \"\", \"title\": {\"standoff\": 15}, \"zerolinecolor\": \"white\", \"zerolinewidth\": 2}, \"yaxis\": {\"automargin\": true, \"gridcolor\": \"white\", \"linecolor\": \"white\", \"ticks\": \"\", \"title\": {\"standoff\": 15}, \"zerolinecolor\": \"white\", \"zerolinewidth\": 2}}}, \"title\": {\"text\": \"Feature Importance<br><sub>May display fewer features due to feature selection</sub>\"}, \"xaxis\": {\"title\": {\"text\": \"Feature Importance\"}}, \"yaxis\": {\"title\": {\"text\": \"Feature\"}, \"type\": \"category\"}},                        {\"responsive\": true}                    ).then(function(){\n",
       "                            \n",
       "var gd = document.getElementById('36de5a03-1b95-40ac-be0e-7f479d74e4db');\n",
       "var x = new MutationObserver(function (mutations, observer) {{\n",
       "        var display = window.getComputedStyle(gd).display;\n",
       "        if (!display || display === 'none') {{\n",
       "            console.log([gd, 'removed!']);\n",
       "            Plotly.purge(gd);\n",
       "            observer.disconnect();\n",
       "        }}\n",
       "}});\n",
       "\n",
       "// Listen for the removal of the full notebook cells\n",
       "var notebookContainer = gd.closest('#notebook-container');\n",
       "if (notebookContainer) {{\n",
       "    x.observe(notebookContainer, {childList: true});\n",
       "}}\n",
       "\n",
       "// Listen for the clearing of the current output cell\n",
       "var outputEl = gd.closest('.output');\n",
       "if (outputEl) {{\n",
       "    x.observe(outputEl, {childList: true});\n",
       "}}\n",
       "\n",
       "                        })                };                });            </script>        </div>"
      ]
     },
     "metadata": {},
     "output_type": "display_data"
    }
   ],
   "source": [
    "price_microservice_pipeline.graph_feature_importance()"
   ]
  },
  {
   "cell_type": "markdown",
   "metadata": {},
   "source": [
<<<<<<< HEAD
    "<img src=\"reports/figures/fi.png\" height=\"120\" >\n",
    "<img src=\"../../reports/figures/fi.png\" height=\"120\" >"
=======
    "<img src=\"https://github.com/BlockchainClimateInstitute/microservice_price/tree/develop/reports/figures/p_vs_a.png\" height=\"120\" >"
>>>>>>> cf6dc0e6
   ]
  },
  {
   "cell_type": "code",
   "execution_count": 70,
   "metadata": {},
   "outputs": [
    {
     "data": {
      "application/vnd.plotly.v1+json": {
       "config": {
        "plotlyServerURL": "https://plot.ly"
       },
       "data": [
        {
         "line": {
          "color": "grey"
         },
         "name": "y = x line",
         "type": "scatter",
         "x": [
          8275,
          894331.8625
         ],
         "y": [
          8275,
          894331.8625
         ]
        },
        {
         "marker": {
          "color": "#ffff00"
         },
         "mode": "markers",
         "name": ">= outlier_threshold",
         "type": "scatter",
         "x": [
          385419.71875,
          337095.6875,
          123666.671875,
          121125.328125,
          296105.25,
          126513.28125,
          121328.5,
          209080.46875,
          291594.15625,
          201890.421875,
          127222.6796875,
          119042.96875,
          99921.859375,
          81930.546875,
          133443.484375,
          268091.6875,
          152893.390625,
          158559.25,
          140070.46875,
          146105.609375,
          143789.140625,
          216119.09375,
          119623.46875,
          161370.28125,
          170374.828125,
          171383.3125,
          151853.40625,
          231615.75,
          327697.40625,
          196263.390625,
          149531.0625,
          130778.734375,
          193997.828125,
          144746.96875,
          204954.59375,
          170362.390625,
          118878.421875,
          125774.484375,
          170109.828125,
          165155.046875,
          290193.5,
          136124,
          119308.2421875,
          184201.875,
          107184.421875,
          152617.671875,
          147998.921875,
          212679.0625,
          252458.171875,
          135006.625,
          101543.59375,
          173674.65625,
          388333.28125,
          285616.25,
          220063.8125,
          124750.953125,
          121992.5859375,
          155104.203125,
          224317.609375,
          105484.5078125,
          173370.40625,
          258644.265625,
          75800.9765625,
          237761.578125,
          123170.0625,
          154349.59375,
          227405.328125,
          103392.2265625,
          152814.53125,
          138455.8125,
          116672.6328125,
          171479.9375,
          129924.890625,
          321584.0625,
          119442.28125,
          254195.328125,
          102538.1640625,
          141998.28125,
          154699.28125,
          153892.578125,
          129514.15625,
          100992.5,
          203365.59375,
          119006.65625,
          133857.578125,
          346109.28125,
          122245.5,
          211202.75,
          127565.15625,
          184552.078125,
          156404.09375,
          161627.953125,
          291293.375,
          320352.9375,
          140838.296875,
          145278.484375,
          145722.46875,
          226549.640625,
          129083.5390625,
          258737.78125,
          205858.875,
          218151.53125,
          161665.71875,
          156863.96875,
          218419.6875,
          132448.03125,
          233508.859375,
          171366.765625,
          201068.296875,
          189981.25,
          243972.484375,
          119886.90625,
          151059.453125,
          149187.34375,
          311353.4375,
          132937.375,
          155006.578125,
          216948.359375,
          161203.015625,
          241812.5,
          62442.98046875,
          116689.984375,
          112398.28125,
          854341.4375,
          109499.046875,
          197485.546875,
          122926.359375,
          148313.390625,
          129916.5625,
          186999.1875,
          276801.75,
          149178.03125,
          229696.453125,
          81612.4765625,
          179725.953125,
          135615.328125,
          87904.3671875,
          164487.203125,
          126053.9296875,
          147118.75,
          151162.984375,
          101371.8046875,
          141781.4375,
          360070.46875,
          151149.484375,
          199141.09375,
          141211.46875,
          112553.578125,
          158046.71875,
          99837.953125,
          174137.96875,
          256859.03125,
          184695.265625,
          139160.890625,
          496080.75,
          153855.671875,
          145597.625,
          252698.21875,
          179392.703125,
          254769.59375,
          114656.921875,
          193062.78125,
          142999.265625,
          121800.8125,
          160808.265625,
          117882.0078125,
          161665.765625,
          119725.71875,
          106324.1171875,
          188780.203125,
          72494.578125,
          184107.703125,
          126737.4140625,
          114507.71875,
          176504.421875,
          127287.1484375,
          234637.71875,
          144940.453125,
          132174.078125,
          135354.84375,
          339787.25,
          146685.625,
          193048.4375,
          151038.671875,
          327694.78125,
          104599.0625,
          165856.140625,
          151901.453125,
          140242.09375,
          191093.09375,
          139292.71875,
          121327.6953125,
          178827.15625,
          183636.484375,
          373714.40625,
          112650.15625,
          54532.921875,
          118724.234375,
          154482.1875,
          117284.375,
          137087.328125,
          205272.640625,
          140929.1875,
          270536.15625,
          207512.6875,
          82150.953125,
          105822.421875,
          131302.890625,
          144370.140625,
          151049.03125,
          143641.6875,
          149950.96875,
          157088.015625,
          199107.984375,
          178770.171875,
          159975.1875,
          157884.203125,
          99043.46875,
          160281.703125,
          180609.734375,
          185413.40625,
          248968.28125,
          149758.6875,
          181342.890625,
          171847.53125
         ],
         "y": [
          365000,
          375000,
          97000,
          86000,
          250000,
          158000,
          105000,
          190000,
          281000,
          255000,
          128000,
          195000,
          97500,
          97000,
          128000,
          230000,
          130000,
          237000,
          99000,
          134500,
          140000,
          145500,
          138000,
          120000,
          100000,
          125000,
          165000,
          130000,
          195000,
          130000,
          160000,
          125000,
          210000,
          155000,
          217500,
          160000,
          220000,
          90000,
          140500,
          160000,
          240000,
          101000,
          92500,
          154000,
          115000,
          275000,
          564000,
          190000,
          170000,
          97000,
          71500,
          197500,
          600000,
          325000,
          220000,
          102000,
          177500,
          180000,
          167000,
          135000,
          130000,
          74000,
          68000,
          215000,
          137500,
          148000,
          186500,
          108000,
          142000,
          134000,
          86500,
          151000,
          230000,
          340000,
          133000,
          197000,
          128000,
          140000,
          152000,
          120000,
          145000,
          102500,
          255000,
          116000,
          200000,
          440000,
          77000,
          237000,
          151000,
          144000,
          143000,
          50000,
          319950,
          137000,
          151000,
          140000,
          165250,
          118000,
          70000,
          240000,
          95000,
          115000,
          95000,
          213000,
          160000,
          126000,
          212000,
          230000,
          175000,
          125000,
          172000,
          163000,
          140000,
          99000,
          291750,
          118000,
          203000,
          236000,
          187500,
          189950,
          50000,
          92500,
          92500,
          737500,
          65000,
          170000,
          183900,
          100000,
          138000,
          130000,
          255000,
          152000,
          270000,
          43000,
          127000,
          120000,
          145000,
          162000,
          185000,
          104000,
          179950,
          97000,
          131000,
          435000,
          80000,
          90000,
          125000,
          115000,
          275000,
          159995,
          91000,
          190000,
          147000,
          232000,
          470000,
          108000,
          141000,
          315000,
          200000,
          122000,
          115000,
          160000,
          170000,
          105000,
          162000,
          80000,
          193600,
          103500,
          130000,
          170000,
          70000,
          257000,
          155000,
          98000,
          163000,
          86250,
          212458,
          75000,
          95000,
          86000,
          550000,
          192500,
          85000,
          159950,
          390000,
          95000,
          184500,
          165000,
          110000,
          157000,
          140000,
          130000,
          175000,
          160000,
          500000,
          75000,
          72500,
          105000,
          160000,
          74000,
          140000,
          156500,
          162000,
          189995,
          225000,
          102000,
          65000,
          90000,
          117100,
          210000,
          175000,
          195000,
          165000,
          229500,
          216500,
          152000,
          170000,
          140000,
          150000,
          189950,
          230000,
          366000,
          122500,
          85000,
          245000
         ]
        }
       ],
       "layout": {
        "template": {
         "data": {
          "bar": [
           {
            "error_x": {
             "color": "#2a3f5f"
            },
            "error_y": {
             "color": "#2a3f5f"
            },
            "marker": {
             "line": {
              "color": "#E5ECF6",
              "width": 0.5
             }
            },
            "type": "bar"
           }
          ],
          "barpolar": [
           {
            "marker": {
             "line": {
              "color": "#E5ECF6",
              "width": 0.5
             }
            },
            "type": "barpolar"
           }
          ],
          "carpet": [
           {
            "aaxis": {
             "endlinecolor": "#2a3f5f",
             "gridcolor": "white",
             "linecolor": "white",
             "minorgridcolor": "white",
             "startlinecolor": "#2a3f5f"
            },
            "baxis": {
             "endlinecolor": "#2a3f5f",
             "gridcolor": "white",
             "linecolor": "white",
             "minorgridcolor": "white",
             "startlinecolor": "#2a3f5f"
            },
            "type": "carpet"
           }
          ],
          "choropleth": [
           {
            "colorbar": {
             "outlinewidth": 0,
             "ticks": ""
            },
            "type": "choropleth"
           }
          ],
          "contour": [
           {
            "colorbar": {
             "outlinewidth": 0,
             "ticks": ""
            },
            "colorscale": [
             [
              0,
              "#0d0887"
             ],
             [
              0.1111111111111111,
              "#46039f"
             ],
             [
              0.2222222222222222,
              "#7201a8"
             ],
             [
              0.3333333333333333,
              "#9c179e"
             ],
             [
              0.4444444444444444,
              "#bd3786"
             ],
             [
              0.5555555555555556,
              "#d8576b"
             ],
             [
              0.6666666666666666,
              "#ed7953"
             ],
             [
              0.7777777777777778,
              "#fb9f3a"
             ],
             [
              0.8888888888888888,
              "#fdca26"
             ],
             [
              1,
              "#f0f921"
             ]
            ],
            "type": "contour"
           }
          ],
          "contourcarpet": [
           {
            "colorbar": {
             "outlinewidth": 0,
             "ticks": ""
            },
            "type": "contourcarpet"
           }
          ],
          "heatmap": [
           {
            "colorbar": {
             "outlinewidth": 0,
             "ticks": ""
            },
            "colorscale": [
             [
              0,
              "#0d0887"
             ],
             [
              0.1111111111111111,
              "#46039f"
             ],
             [
              0.2222222222222222,
              "#7201a8"
             ],
             [
              0.3333333333333333,
              "#9c179e"
             ],
             [
              0.4444444444444444,
              "#bd3786"
             ],
             [
              0.5555555555555556,
              "#d8576b"
             ],
             [
              0.6666666666666666,
              "#ed7953"
             ],
             [
              0.7777777777777778,
              "#fb9f3a"
             ],
             [
              0.8888888888888888,
              "#fdca26"
             ],
             [
              1,
              "#f0f921"
             ]
            ],
            "type": "heatmap"
           }
          ],
          "heatmapgl": [
           {
            "colorbar": {
             "outlinewidth": 0,
             "ticks": ""
            },
            "colorscale": [
             [
              0,
              "#0d0887"
             ],
             [
              0.1111111111111111,
              "#46039f"
             ],
             [
              0.2222222222222222,
              "#7201a8"
             ],
             [
              0.3333333333333333,
              "#9c179e"
             ],
             [
              0.4444444444444444,
              "#bd3786"
             ],
             [
              0.5555555555555556,
              "#d8576b"
             ],
             [
              0.6666666666666666,
              "#ed7953"
             ],
             [
              0.7777777777777778,
              "#fb9f3a"
             ],
             [
              0.8888888888888888,
              "#fdca26"
             ],
             [
              1,
              "#f0f921"
             ]
            ],
            "type": "heatmapgl"
           }
          ],
          "histogram": [
           {
            "marker": {
             "colorbar": {
              "outlinewidth": 0,
              "ticks": ""
             }
            },
            "type": "histogram"
           }
          ],
          "histogram2d": [
           {
            "colorbar": {
             "outlinewidth": 0,
             "ticks": ""
            },
            "colorscale": [
             [
              0,
              "#0d0887"
             ],
             [
              0.1111111111111111,
              "#46039f"
             ],
             [
              0.2222222222222222,
              "#7201a8"
             ],
             [
              0.3333333333333333,
              "#9c179e"
             ],
             [
              0.4444444444444444,
              "#bd3786"
             ],
             [
              0.5555555555555556,
              "#d8576b"
             ],
             [
              0.6666666666666666,
              "#ed7953"
             ],
             [
              0.7777777777777778,
              "#fb9f3a"
             ],
             [
              0.8888888888888888,
              "#fdca26"
             ],
             [
              1,
              "#f0f921"
             ]
            ],
            "type": "histogram2d"
           }
          ],
          "histogram2dcontour": [
           {
            "colorbar": {
             "outlinewidth": 0,
             "ticks": ""
            },
            "colorscale": [
             [
              0,
              "#0d0887"
             ],
             [
              0.1111111111111111,
              "#46039f"
             ],
             [
              0.2222222222222222,
              "#7201a8"
             ],
             [
              0.3333333333333333,
              "#9c179e"
             ],
             [
              0.4444444444444444,
              "#bd3786"
             ],
             [
              0.5555555555555556,
              "#d8576b"
             ],
             [
              0.6666666666666666,
              "#ed7953"
             ],
             [
              0.7777777777777778,
              "#fb9f3a"
             ],
             [
              0.8888888888888888,
              "#fdca26"
             ],
             [
              1,
              "#f0f921"
             ]
            ],
            "type": "histogram2dcontour"
           }
          ],
          "mesh3d": [
           {
            "colorbar": {
             "outlinewidth": 0,
             "ticks": ""
            },
            "type": "mesh3d"
           }
          ],
          "parcoords": [
           {
            "line": {
             "colorbar": {
              "outlinewidth": 0,
              "ticks": ""
             }
            },
            "type": "parcoords"
           }
          ],
          "pie": [
           {
            "automargin": true,
            "type": "pie"
           }
          ],
          "scatter": [
           {
            "marker": {
             "colorbar": {
              "outlinewidth": 0,
              "ticks": ""
             }
            },
            "type": "scatter"
           }
          ],
          "scatter3d": [
           {
            "line": {
             "colorbar": {
              "outlinewidth": 0,
              "ticks": ""
             }
            },
            "marker": {
             "colorbar": {
              "outlinewidth": 0,
              "ticks": ""
             }
            },
            "type": "scatter3d"
           }
          ],
          "scattercarpet": [
           {
            "marker": {
             "colorbar": {
              "outlinewidth": 0,
              "ticks": ""
             }
            },
            "type": "scattercarpet"
           }
          ],
          "scattergeo": [
           {
            "marker": {
             "colorbar": {
              "outlinewidth": 0,
              "ticks": ""
             }
            },
            "type": "scattergeo"
           }
          ],
          "scattergl": [
           {
            "marker": {
             "colorbar": {
              "outlinewidth": 0,
              "ticks": ""
             }
            },
            "type": "scattergl"
           }
          ],
          "scattermapbox": [
           {
            "marker": {
             "colorbar": {
              "outlinewidth": 0,
              "ticks": ""
             }
            },
            "type": "scattermapbox"
           }
          ],
          "scatterpolar": [
           {
            "marker": {
             "colorbar": {
              "outlinewidth": 0,
              "ticks": ""
             }
            },
            "type": "scatterpolar"
           }
          ],
          "scatterpolargl": [
           {
            "marker": {
             "colorbar": {
              "outlinewidth": 0,
              "ticks": ""
             }
            },
            "type": "scatterpolargl"
           }
          ],
          "scatterternary": [
           {
            "marker": {
             "colorbar": {
              "outlinewidth": 0,
              "ticks": ""
             }
            },
            "type": "scatterternary"
           }
          ],
          "surface": [
           {
            "colorbar": {
             "outlinewidth": 0,
             "ticks": ""
            },
            "colorscale": [
             [
              0,
              "#0d0887"
             ],
             [
              0.1111111111111111,
              "#46039f"
             ],
             [
              0.2222222222222222,
              "#7201a8"
             ],
             [
              0.3333333333333333,
              "#9c179e"
             ],
             [
              0.4444444444444444,
              "#bd3786"
             ],
             [
              0.5555555555555556,
              "#d8576b"
             ],
             [
              0.6666666666666666,
              "#ed7953"
             ],
             [
              0.7777777777777778,
              "#fb9f3a"
             ],
             [
              0.8888888888888888,
              "#fdca26"
             ],
             [
              1,
              "#f0f921"
             ]
            ],
            "type": "surface"
           }
          ],
          "table": [
           {
            "cells": {
             "fill": {
              "color": "#EBF0F8"
             },
             "line": {
              "color": "white"
             }
            },
            "header": {
             "fill": {
              "color": "#C8D4E3"
             },
             "line": {
              "color": "white"
             }
            },
            "type": "table"
           }
          ]
         },
         "layout": {
          "annotationdefaults": {
           "arrowcolor": "#2a3f5f",
           "arrowhead": 0,
           "arrowwidth": 1
          },
          "coloraxis": {
           "colorbar": {
            "outlinewidth": 0,
            "ticks": ""
           }
          },
          "colorscale": {
           "diverging": [
            [
             0,
             "#8e0152"
            ],
            [
             0.1,
             "#c51b7d"
            ],
            [
             0.2,
             "#de77ae"
            ],
            [
             0.3,
             "#f1b6da"
            ],
            [
             0.4,
             "#fde0ef"
            ],
            [
             0.5,
             "#f7f7f7"
            ],
            [
             0.6,
             "#e6f5d0"
            ],
            [
             0.7,
             "#b8e186"
            ],
            [
             0.8,
             "#7fbc41"
            ],
            [
             0.9,
             "#4d9221"
            ],
            [
             1,
             "#276419"
            ]
           ],
           "sequential": [
            [
             0,
             "#0d0887"
            ],
            [
             0.1111111111111111,
             "#46039f"
            ],
            [
             0.2222222222222222,
             "#7201a8"
            ],
            [
             0.3333333333333333,
             "#9c179e"
            ],
            [
             0.4444444444444444,
             "#bd3786"
            ],
            [
             0.5555555555555556,
             "#d8576b"
            ],
            [
             0.6666666666666666,
             "#ed7953"
            ],
            [
             0.7777777777777778,
             "#fb9f3a"
            ],
            [
             0.8888888888888888,
             "#fdca26"
            ],
            [
             1,
             "#f0f921"
            ]
           ],
           "sequentialminus": [
            [
             0,
             "#0d0887"
            ],
            [
             0.1111111111111111,
             "#46039f"
            ],
            [
             0.2222222222222222,
             "#7201a8"
            ],
            [
             0.3333333333333333,
             "#9c179e"
            ],
            [
             0.4444444444444444,
             "#bd3786"
            ],
            [
             0.5555555555555556,
             "#d8576b"
            ],
            [
             0.6666666666666666,
             "#ed7953"
            ],
            [
             0.7777777777777778,
             "#fb9f3a"
            ],
            [
             0.8888888888888888,
             "#fdca26"
            ],
            [
             1,
             "#f0f921"
            ]
           ]
          },
          "colorway": [
           "#636efa",
           "#EF553B",
           "#00cc96",
           "#ab63fa",
           "#FFA15A",
           "#19d3f3",
           "#FF6692",
           "#B6E880",
           "#FF97FF",
           "#FECB52"
          ],
          "font": {
           "color": "#2a3f5f"
          },
          "geo": {
           "bgcolor": "white",
           "lakecolor": "white",
           "landcolor": "#E5ECF6",
           "showlakes": true,
           "showland": true,
           "subunitcolor": "white"
          },
          "hoverlabel": {
           "align": "left"
          },
          "hovermode": "closest",
          "mapbox": {
           "style": "light"
          },
          "paper_bgcolor": "white",
          "plot_bgcolor": "#E5ECF6",
          "polar": {
           "angularaxis": {
            "gridcolor": "white",
            "linecolor": "white",
            "ticks": ""
           },
           "bgcolor": "#E5ECF6",
           "radialaxis": {
            "gridcolor": "white",
            "linecolor": "white",
            "ticks": ""
           }
          },
          "scene": {
           "xaxis": {
            "backgroundcolor": "#E5ECF6",
            "gridcolor": "white",
            "gridwidth": 2,
            "linecolor": "white",
            "showbackground": true,
            "ticks": "",
            "zerolinecolor": "white"
           },
           "yaxis": {
            "backgroundcolor": "#E5ECF6",
            "gridcolor": "white",
            "gridwidth": 2,
            "linecolor": "white",
            "showbackground": true,
            "ticks": "",
            "zerolinecolor": "white"
           },
           "zaxis": {
            "backgroundcolor": "#E5ECF6",
            "gridcolor": "white",
            "gridwidth": 2,
            "linecolor": "white",
            "showbackground": true,
            "ticks": "",
            "zerolinecolor": "white"
           }
          },
          "shapedefaults": {
           "line": {
            "color": "#2a3f5f"
           }
          },
          "ternary": {
           "aaxis": {
            "gridcolor": "white",
            "linecolor": "white",
            "ticks": ""
           },
           "baxis": {
            "gridcolor": "white",
            "linecolor": "white",
            "ticks": ""
           },
           "bgcolor": "#E5ECF6",
           "caxis": {
            "gridcolor": "white",
            "linecolor": "white",
            "ticks": ""
           }
          },
          "title": {
           "x": 0.05
          },
          "xaxis": {
           "automargin": true,
           "gridcolor": "white",
           "linecolor": "white",
           "ticks": "",
           "title": {
            "standoff": 15
           },
           "zerolinecolor": "white",
           "zerolinewidth": 2
          },
          "yaxis": {
           "automargin": true,
           "gridcolor": "white",
           "linecolor": "white",
           "ticks": "",
           "title": {
            "standoff": 15
           },
           "zerolinecolor": "white",
           "zerolinewidth": 2
          }
         }
        },
        "title": {
         "text": "Predicted vs Actual Values Scatter Plot"
        },
        "xaxis": {
         "range": [
          8275,
          894331.8625
         ],
         "title": {
          "text": "Prediction"
         }
        },
        "yaxis": {
         "range": [
          8275,
          894331.8625
         ],
         "title": {
          "text": "Actual"
         }
        }
       }
      },
      "text/html": [
       "<div>                            <div id=\"42696be3-db95-47c8-afaa-7fe0ec822980\" class=\"plotly-graph-div\" style=\"height:525px; width:100%;\"></div>            <script type=\"text/javascript\">                require([\"plotly\"], function(Plotly) {                    window.PLOTLYENV=window.PLOTLYENV || {};                                    if (document.getElementById(\"42696be3-db95-47c8-afaa-7fe0ec822980\")) {                    Plotly.newPlot(                        \"42696be3-db95-47c8-afaa-7fe0ec822980\",                        [{\"line\": {\"color\": \"grey\"}, \"name\": \"y = x line\", \"type\": \"scatter\", \"x\": [8275.0, 894331.8625], \"y\": [8275.0, 894331.8625]}, {\"marker\": {\"color\": \"#ffff00\"}, \"mode\": \"markers\", \"name\": \">= outlier_threshold\", \"type\": \"scatter\", \"x\": [385419.71875, 337095.6875, 123666.671875, 121125.328125, 296105.25, 126513.28125, 121328.5, 209080.46875, 291594.15625, 201890.421875, 127222.6796875, 119042.96875, 99921.859375, 81930.546875, 133443.484375, 268091.6875, 152893.390625, 158559.25, 140070.46875, 146105.609375, 143789.140625, 216119.09375, 119623.46875, 161370.28125, 170374.828125, 171383.3125, 151853.40625, 231615.75, 327697.40625, 196263.390625, 149531.0625, 130778.734375, 193997.828125, 144746.96875, 204954.59375, 170362.390625, 118878.421875, 125774.484375, 170109.828125, 165155.046875, 290193.5, 136124.0, 119308.2421875, 184201.875, 107184.421875, 152617.671875, 147998.921875, 212679.0625, 252458.171875, 135006.625, 101543.59375, 173674.65625, 388333.28125, 285616.25, 220063.8125, 124750.953125, 121992.5859375, 155104.203125, 224317.609375, 105484.5078125, 173370.40625, 258644.265625, 75800.9765625, 237761.578125, 123170.0625, 154349.59375, 227405.328125, 103392.2265625, 152814.53125, 138455.8125, 116672.6328125, 171479.9375, 129924.890625, 321584.0625, 119442.28125, 254195.328125, 102538.1640625, 141998.28125, 154699.28125, 153892.578125, 129514.15625, 100992.5, 203365.59375, 119006.65625, 133857.578125, 346109.28125, 122245.5, 211202.75, 127565.15625, 184552.078125, 156404.09375, 161627.953125, 291293.375, 320352.9375, 140838.296875, 145278.484375, 145722.46875, 226549.640625, 129083.5390625, 258737.78125, 205858.875, 218151.53125, 161665.71875, 156863.96875, 218419.6875, 132448.03125, 233508.859375, 171366.765625, 201068.296875, 189981.25, 243972.484375, 119886.90625, 151059.453125, 149187.34375, 311353.4375, 132937.375, 155006.578125, 216948.359375, 161203.015625, 241812.5, 62442.98046875, 116689.984375, 112398.28125, 854341.4375, 109499.046875, 197485.546875, 122926.359375, 148313.390625, 129916.5625, 186999.1875, 276801.75, 149178.03125, 229696.453125, 81612.4765625, 179725.953125, 135615.328125, 87904.3671875, 164487.203125, 126053.9296875, 147118.75, 151162.984375, 101371.8046875, 141781.4375, 360070.46875, 151149.484375, 199141.09375, 141211.46875, 112553.578125, 158046.71875, 99837.953125, 174137.96875, 256859.03125, 184695.265625, 139160.890625, 496080.75, 153855.671875, 145597.625, 252698.21875, 179392.703125, 254769.59375, 114656.921875, 193062.78125, 142999.265625, 121800.8125, 160808.265625, 117882.0078125, 161665.765625, 119725.71875, 106324.1171875, 188780.203125, 72494.578125, 184107.703125, 126737.4140625, 114507.71875, 176504.421875, 127287.1484375, 234637.71875, 144940.453125, 132174.078125, 135354.84375, 339787.25, 146685.625, 193048.4375, 151038.671875, 327694.78125, 104599.0625, 165856.140625, 151901.453125, 140242.09375, 191093.09375, 139292.71875, 121327.6953125, 178827.15625, 183636.484375, 373714.40625, 112650.15625, 54532.921875, 118724.234375, 154482.1875, 117284.375, 137087.328125, 205272.640625, 140929.1875, 270536.15625, 207512.6875, 82150.953125, 105822.421875, 131302.890625, 144370.140625, 151049.03125, 143641.6875, 149950.96875, 157088.015625, 199107.984375, 178770.171875, 159975.1875, 157884.203125, 99043.46875, 160281.703125, 180609.734375, 185413.40625, 248968.28125, 149758.6875, 181342.890625, 171847.53125], \"y\": [365000, 375000, 97000, 86000, 250000, 158000, 105000, 190000, 281000, 255000, 128000, 195000, 97500, 97000, 128000, 230000, 130000, 237000, 99000, 134500, 140000, 145500, 138000, 120000, 100000, 125000, 165000, 130000, 195000, 130000, 160000, 125000, 210000, 155000, 217500, 160000, 220000, 90000, 140500, 160000, 240000, 101000, 92500, 154000, 115000, 275000, 564000, 190000, 170000, 97000, 71500, 197500, 600000, 325000, 220000, 102000, 177500, 180000, 167000, 135000, 130000, 74000, 68000, 215000, 137500, 148000, 186500, 108000, 142000, 134000, 86500, 151000, 230000, 340000, 133000, 197000, 128000, 140000, 152000, 120000, 145000, 102500, 255000, 116000, 200000, 440000, 77000, 237000, 151000, 144000, 143000, 50000, 319950, 137000, 151000, 140000, 165250, 118000, 70000, 240000, 95000, 115000, 95000, 213000, 160000, 126000, 212000, 230000, 175000, 125000, 172000, 163000, 140000, 99000, 291750, 118000, 203000, 236000, 187500, 189950, 50000, 92500, 92500, 737500, 65000, 170000, 183900, 100000, 138000, 130000, 255000, 152000, 270000, 43000, 127000, 120000, 145000, 162000, 185000, 104000, 179950, 97000, 131000, 435000, 80000, 90000, 125000, 115000, 275000, 159995, 91000, 190000, 147000, 232000, 470000, 108000, 141000, 315000, 200000, 122000, 115000, 160000, 170000, 105000, 162000, 80000, 193600, 103500, 130000, 170000, 70000, 257000, 155000, 98000, 163000, 86250, 212458, 75000, 95000, 86000, 550000, 192500, 85000, 159950, 390000, 95000, 184500, 165000, 110000, 157000, 140000, 130000, 175000, 160000, 500000, 75000, 72500, 105000, 160000, 74000, 140000, 156500, 162000, 189995, 225000, 102000, 65000, 90000, 117100, 210000, 175000, 195000, 165000, 229500, 216500, 152000, 170000, 140000, 150000, 189950, 230000, 366000, 122500, 85000, 245000]}],                        {\"template\": {\"data\": {\"bar\": [{\"error_x\": {\"color\": \"#2a3f5f\"}, \"error_y\": {\"color\": \"#2a3f5f\"}, \"marker\": {\"line\": {\"color\": \"#E5ECF6\", \"width\": 0.5}}, \"type\": \"bar\"}], \"barpolar\": [{\"marker\": {\"line\": {\"color\": \"#E5ECF6\", \"width\": 0.5}}, \"type\": \"barpolar\"}], \"carpet\": [{\"aaxis\": {\"endlinecolor\": \"#2a3f5f\", \"gridcolor\": \"white\", \"linecolor\": \"white\", \"minorgridcolor\": \"white\", \"startlinecolor\": \"#2a3f5f\"}, \"baxis\": {\"endlinecolor\": \"#2a3f5f\", \"gridcolor\": \"white\", \"linecolor\": \"white\", \"minorgridcolor\": \"white\", \"startlinecolor\": \"#2a3f5f\"}, \"type\": \"carpet\"}], \"choropleth\": [{\"colorbar\": {\"outlinewidth\": 0, \"ticks\": \"\"}, \"type\": \"choropleth\"}], \"contour\": [{\"colorbar\": {\"outlinewidth\": 0, \"ticks\": \"\"}, \"colorscale\": [[0.0, \"#0d0887\"], [0.1111111111111111, \"#46039f\"], [0.2222222222222222, \"#7201a8\"], [0.3333333333333333, \"#9c179e\"], [0.4444444444444444, \"#bd3786\"], [0.5555555555555556, \"#d8576b\"], [0.6666666666666666, \"#ed7953\"], [0.7777777777777778, \"#fb9f3a\"], [0.8888888888888888, \"#fdca26\"], [1.0, \"#f0f921\"]], \"type\": \"contour\"}], \"contourcarpet\": [{\"colorbar\": {\"outlinewidth\": 0, \"ticks\": \"\"}, \"type\": \"contourcarpet\"}], \"heatmap\": [{\"colorbar\": {\"outlinewidth\": 0, \"ticks\": \"\"}, \"colorscale\": [[0.0, \"#0d0887\"], [0.1111111111111111, \"#46039f\"], [0.2222222222222222, \"#7201a8\"], [0.3333333333333333, \"#9c179e\"], [0.4444444444444444, \"#bd3786\"], [0.5555555555555556, \"#d8576b\"], [0.6666666666666666, \"#ed7953\"], [0.7777777777777778, \"#fb9f3a\"], [0.8888888888888888, \"#fdca26\"], [1.0, \"#f0f921\"]], \"type\": \"heatmap\"}], \"heatmapgl\": [{\"colorbar\": {\"outlinewidth\": 0, \"ticks\": \"\"}, \"colorscale\": [[0.0, \"#0d0887\"], [0.1111111111111111, \"#46039f\"], [0.2222222222222222, \"#7201a8\"], [0.3333333333333333, \"#9c179e\"], [0.4444444444444444, \"#bd3786\"], [0.5555555555555556, \"#d8576b\"], [0.6666666666666666, \"#ed7953\"], [0.7777777777777778, \"#fb9f3a\"], [0.8888888888888888, \"#fdca26\"], [1.0, \"#f0f921\"]], \"type\": \"heatmapgl\"}], \"histogram\": [{\"marker\": {\"colorbar\": {\"outlinewidth\": 0, \"ticks\": \"\"}}, \"type\": \"histogram\"}], \"histogram2d\": [{\"colorbar\": {\"outlinewidth\": 0, \"ticks\": \"\"}, \"colorscale\": [[0.0, \"#0d0887\"], [0.1111111111111111, \"#46039f\"], [0.2222222222222222, \"#7201a8\"], [0.3333333333333333, \"#9c179e\"], [0.4444444444444444, \"#bd3786\"], [0.5555555555555556, \"#d8576b\"], [0.6666666666666666, \"#ed7953\"], [0.7777777777777778, \"#fb9f3a\"], [0.8888888888888888, \"#fdca26\"], [1.0, \"#f0f921\"]], \"type\": \"histogram2d\"}], \"histogram2dcontour\": [{\"colorbar\": {\"outlinewidth\": 0, \"ticks\": \"\"}, \"colorscale\": [[0.0, \"#0d0887\"], [0.1111111111111111, \"#46039f\"], [0.2222222222222222, \"#7201a8\"], [0.3333333333333333, \"#9c179e\"], [0.4444444444444444, \"#bd3786\"], [0.5555555555555556, \"#d8576b\"], [0.6666666666666666, \"#ed7953\"], [0.7777777777777778, \"#fb9f3a\"], [0.8888888888888888, \"#fdca26\"], [1.0, \"#f0f921\"]], \"type\": \"histogram2dcontour\"}], \"mesh3d\": [{\"colorbar\": {\"outlinewidth\": 0, \"ticks\": \"\"}, \"type\": \"mesh3d\"}], \"parcoords\": [{\"line\": {\"colorbar\": {\"outlinewidth\": 0, \"ticks\": \"\"}}, \"type\": \"parcoords\"}], \"pie\": [{\"automargin\": true, \"type\": \"pie\"}], \"scatter\": [{\"marker\": {\"colorbar\": {\"outlinewidth\": 0, \"ticks\": \"\"}}, \"type\": \"scatter\"}], \"scatter3d\": [{\"line\": {\"colorbar\": {\"outlinewidth\": 0, \"ticks\": \"\"}}, \"marker\": {\"colorbar\": {\"outlinewidth\": 0, \"ticks\": \"\"}}, \"type\": \"scatter3d\"}], \"scattercarpet\": [{\"marker\": {\"colorbar\": {\"outlinewidth\": 0, \"ticks\": \"\"}}, \"type\": \"scattercarpet\"}], \"scattergeo\": [{\"marker\": {\"colorbar\": {\"outlinewidth\": 0, \"ticks\": \"\"}}, \"type\": \"scattergeo\"}], \"scattergl\": [{\"marker\": {\"colorbar\": {\"outlinewidth\": 0, \"ticks\": \"\"}}, \"type\": \"scattergl\"}], \"scattermapbox\": [{\"marker\": {\"colorbar\": {\"outlinewidth\": 0, \"ticks\": \"\"}}, \"type\": \"scattermapbox\"}], \"scatterpolar\": [{\"marker\": {\"colorbar\": {\"outlinewidth\": 0, \"ticks\": \"\"}}, \"type\": \"scatterpolar\"}], \"scatterpolargl\": [{\"marker\": {\"colorbar\": {\"outlinewidth\": 0, \"ticks\": \"\"}}, \"type\": \"scatterpolargl\"}], \"scatterternary\": [{\"marker\": {\"colorbar\": {\"outlinewidth\": 0, \"ticks\": \"\"}}, \"type\": \"scatterternary\"}], \"surface\": [{\"colorbar\": {\"outlinewidth\": 0, \"ticks\": \"\"}, \"colorscale\": [[0.0, \"#0d0887\"], [0.1111111111111111, \"#46039f\"], [0.2222222222222222, \"#7201a8\"], [0.3333333333333333, \"#9c179e\"], [0.4444444444444444, \"#bd3786\"], [0.5555555555555556, \"#d8576b\"], [0.6666666666666666, \"#ed7953\"], [0.7777777777777778, \"#fb9f3a\"], [0.8888888888888888, \"#fdca26\"], [1.0, \"#f0f921\"]], \"type\": \"surface\"}], \"table\": [{\"cells\": {\"fill\": {\"color\": \"#EBF0F8\"}, \"line\": {\"color\": \"white\"}}, \"header\": {\"fill\": {\"color\": \"#C8D4E3\"}, \"line\": {\"color\": \"white\"}}, \"type\": \"table\"}]}, \"layout\": {\"annotationdefaults\": {\"arrowcolor\": \"#2a3f5f\", \"arrowhead\": 0, \"arrowwidth\": 1}, \"coloraxis\": {\"colorbar\": {\"outlinewidth\": 0, \"ticks\": \"\"}}, \"colorscale\": {\"diverging\": [[0, \"#8e0152\"], [0.1, \"#c51b7d\"], [0.2, \"#de77ae\"], [0.3, \"#f1b6da\"], [0.4, \"#fde0ef\"], [0.5, \"#f7f7f7\"], [0.6, \"#e6f5d0\"], [0.7, \"#b8e186\"], [0.8, \"#7fbc41\"], [0.9, \"#4d9221\"], [1, \"#276419\"]], \"sequential\": [[0.0, \"#0d0887\"], [0.1111111111111111, \"#46039f\"], [0.2222222222222222, \"#7201a8\"], [0.3333333333333333, \"#9c179e\"], [0.4444444444444444, \"#bd3786\"], [0.5555555555555556, \"#d8576b\"], [0.6666666666666666, \"#ed7953\"], [0.7777777777777778, \"#fb9f3a\"], [0.8888888888888888, \"#fdca26\"], [1.0, \"#f0f921\"]], \"sequentialminus\": [[0.0, \"#0d0887\"], [0.1111111111111111, \"#46039f\"], [0.2222222222222222, \"#7201a8\"], [0.3333333333333333, \"#9c179e\"], [0.4444444444444444, \"#bd3786\"], [0.5555555555555556, \"#d8576b\"], [0.6666666666666666, \"#ed7953\"], [0.7777777777777778, \"#fb9f3a\"], [0.8888888888888888, \"#fdca26\"], [1.0, \"#f0f921\"]]}, \"colorway\": [\"#636efa\", \"#EF553B\", \"#00cc96\", \"#ab63fa\", \"#FFA15A\", \"#19d3f3\", \"#FF6692\", \"#B6E880\", \"#FF97FF\", \"#FECB52\"], \"font\": {\"color\": \"#2a3f5f\"}, \"geo\": {\"bgcolor\": \"white\", \"lakecolor\": \"white\", \"landcolor\": \"#E5ECF6\", \"showlakes\": true, \"showland\": true, \"subunitcolor\": \"white\"}, \"hoverlabel\": {\"align\": \"left\"}, \"hovermode\": \"closest\", \"mapbox\": {\"style\": \"light\"}, \"paper_bgcolor\": \"white\", \"plot_bgcolor\": \"#E5ECF6\", \"polar\": {\"angularaxis\": {\"gridcolor\": \"white\", \"linecolor\": \"white\", \"ticks\": \"\"}, \"bgcolor\": \"#E5ECF6\", \"radialaxis\": {\"gridcolor\": \"white\", \"linecolor\": \"white\", \"ticks\": \"\"}}, \"scene\": {\"xaxis\": {\"backgroundcolor\": \"#E5ECF6\", \"gridcolor\": \"white\", \"gridwidth\": 2, \"linecolor\": \"white\", \"showbackground\": true, \"ticks\": \"\", \"zerolinecolor\": \"white\"}, \"yaxis\": {\"backgroundcolor\": \"#E5ECF6\", \"gridcolor\": \"white\", \"gridwidth\": 2, \"linecolor\": \"white\", \"showbackground\": true, \"ticks\": \"\", \"zerolinecolor\": \"white\"}, \"zaxis\": {\"backgroundcolor\": \"#E5ECF6\", \"gridcolor\": \"white\", \"gridwidth\": 2, \"linecolor\": \"white\", \"showbackground\": true, \"ticks\": \"\", \"zerolinecolor\": \"white\"}}, \"shapedefaults\": {\"line\": {\"color\": \"#2a3f5f\"}}, \"ternary\": {\"aaxis\": {\"gridcolor\": \"white\", \"linecolor\": \"white\", \"ticks\": \"\"}, \"baxis\": {\"gridcolor\": \"white\", \"linecolor\": \"white\", \"ticks\": \"\"}, \"bgcolor\": \"#E5ECF6\", \"caxis\": {\"gridcolor\": \"white\", \"linecolor\": \"white\", \"ticks\": \"\"}}, \"title\": {\"x\": 0.05}, \"xaxis\": {\"automargin\": true, \"gridcolor\": \"white\", \"linecolor\": \"white\", \"ticks\": \"\", \"title\": {\"standoff\": 15}, \"zerolinecolor\": \"white\", \"zerolinewidth\": 2}, \"yaxis\": {\"automargin\": true, \"gridcolor\": \"white\", \"linecolor\": \"white\", \"ticks\": \"\", \"title\": {\"standoff\": 15}, \"zerolinecolor\": \"white\", \"zerolinewidth\": 2}}}, \"title\": {\"text\": \"Predicted vs Actual Values Scatter Plot\"}, \"xaxis\": {\"range\": [8275.0, 894331.8625], \"title\": {\"text\": \"Prediction\"}}, \"yaxis\": {\"range\": [8275.0, 894331.8625], \"title\": {\"text\": \"Actual\"}}},                        {\"responsive\": true}                    ).then(function(){\n",
       "                            \n",
       "var gd = document.getElementById('42696be3-db95-47c8-afaa-7fe0ec822980');\n",
       "var x = new MutationObserver(function (mutations, observer) {{\n",
       "        var display = window.getComputedStyle(gd).display;\n",
       "        if (!display || display === 'none') {{\n",
       "            console.log([gd, 'removed!']);\n",
       "            Plotly.purge(gd);\n",
       "            observer.disconnect();\n",
       "        }}\n",
       "}});\n",
       "\n",
       "// Listen for the removal of the full notebook cells\n",
       "var notebookContainer = gd.closest('#notebook-container');\n",
       "if (notebookContainer) {{\n",
       "    x.observe(notebookContainer, {childList: true});\n",
       "}}\n",
       "\n",
       "// Listen for the clearing of the current output cell\n",
       "var outputEl = gd.closest('.output');\n",
       "if (outputEl) {{\n",
       "    x.observe(outputEl, {childList: true});\n",
       "}}\n",
       "\n",
       "                        })                };                });            </script>        </div>"
      ]
     },
     "metadata": {},
     "output_type": "display_data"
    }
   ],
   "source": [
    "from evalml.model_understanding.graphs import graph_prediction_vs_actual\n",
    "\n",
    "y_pred = price_microservice_pipeline.predict(X_holdout)\n",
    "graph_prediction_vs_actual(y_holdout, y_pred, outlier_threshold=50)"
   ]
  },
  {
   "cell_type": "code",
   "execution_count": 71,
   "metadata": {},
   "outputs": [
    {
     "name": "stdout",
     "output_type": "stream",
     "text": [
      "*******************************\n",
      "* Price Microservice Pipeline *\n",
      "*******************************\n",
      "\n",
      "Problem Type: regression\n",
      "Model Family: XGBoost\n",
      "Number of features: 78\n",
      "\n",
      "Pipeline Steps\n",
      "==============\n",
      "1. Imputer\n",
      "\t * categorical_impute_strategy : most_frequent\n",
      "\t * numeric_impute_strategy : mean\n",
      "\t * categorical_fill_value : None\n",
      "\t * numeric_fill_value : None\n",
      "2. DateTime Featurization Component\n",
      "\t * features_to_extract : ['year', 'month', 'day_of_week', 'hour']\n",
      "3. One Hot Encoder\n",
      "\t * top_n : 10\n",
      "\t * features_to_encode : None\n",
      "\t * categories : None\n",
      "\t * drop : None\n",
      "\t * handle_unknown : ignore\n",
      "\t * handle_missing : error\n",
      "4. XGBoost Regressor\n",
      "\t * eta : 0.1\n",
      "\t * max_depth : 6\n",
      "\t * min_child_weight : 1\n",
      "\t * n_estimators : 100\n"
     ]
    }
   ],
   "source": [
    "price_microservice_pipeline.describe()"
   ]
  },
  {
   "cell_type": "code",
   "execution_count": 72,
   "metadata": {},
   "outputs": [
    {
     "name": "stdout",
     "output_type": "stream",
     "text": [
      "OrderedDict([('MAE', 41639.26171875)])\n"
     ]
    }
   ],
   "source": [
    "print(price_microservice_pipeline.score(X_holdout, y_holdout, objectives=['MAE']))"
   ]
  },
  {
   "cell_type": "code",
   "execution_count": 73,
   "metadata": {},
   "outputs": [],
   "source": [
    "save_path = '../../models/price_microservice_pipeline.pkl'\n",
    "price_microservice_pipeline.save(save_path)"
   ]
  },
  {
   "cell_type": "code",
   "execution_count": 74,
   "metadata": {},
   "outputs": [
    {
     "name": "stdout",
     "output_type": "stream",
     "text": [
      "numpy.ufunc size changed, may indicate binary incompatibility. Expected 192 from C header, got 216 from PyObject\n",
      "numpy.ufunc size changed, may indicate binary incompatibility. Expected 192 from C header, got 216 from PyObject\n",
      "numpy.ufunc size changed, may indicate binary incompatibility. Expected 192 from C header, got 216 from PyObject\n",
      "numpy.ufunc size changed, may indicate binary incompatibility. Expected 192 from C header, got 216 from PyObject\n",
      "numpy.ufunc size changed, may indicate binary incompatibility. Expected 192 from C header, got 216 from PyObject\n",
      "EvalML version: 0.15.0\n",
      "EvalML installation directory: /usr/local/anaconda3/envs/microservice_price_env/lib/python3.7/site-packages/evalml\n",
      "\n",
      "SYSTEM INFO\n",
      "-----------\n",
      "python: 3.7.9.final.0\n",
      "python-bits: 64\n",
      "OS: Darwin\n",
      "OS-release: 19.6.0\n",
      "machine: x86_64\n",
      "processor: i386\n",
      "byteorder: little\n",
      "LC_ALL: None\n",
      "LANG: en_US.UTF-8\n",
      "LOCALE: en_US.UTF-8\n",
      "# of CPUS: 8\n",
      "Available memory: 5.3G\n",
      "unclosed file <_io.TextIOWrapper name='/usr/local/anaconda3/envs/microservice_price_env/lib/python3.7/site-packages/evalml/../core-requirements.txt' mode='r' encoding='UTF-8'>\n",
      "\n",
      "INSTALLED VERSIONS\n",
      "------------------\n",
      "numpy: 1.19.2\n",
      "pandas: 1.1.3\n",
      "scipy: 1.5.2\n",
      "scikit-learn: 0.23.2\n",
      "scikit-optimize: 0.8.1\n",
      "colorama: 0.4.3\n",
      "cloudpickle: 1.6.0\n",
      "click: 7.1.2\n",
      "psutil: 5.7.2\n",
      "requirements-parser: 0.2.0\n",
      "shap: 0.36.0\n",
      "texttable: 1.6.3\n",
      "woodwork: 0.0.5\n",
      "featuretools: 0.21.0\n",
      "nlp-primitives: 1.1.0\n",
      "\u001b[0m"
     ]
    }
   ],
   "source": [
    "!evalml info"
   ]
  },
  {
   "cell_type": "code",
   "execution_count": 75,
   "metadata": {},
   "outputs": [
    {
     "data": {
      "text/plain": [
       "PriceMicroservicePipeline(parameters={'Imputer':{'categorical_impute_strategy': 'most_frequent', 'numeric_impute_strategy': 'mean', 'categorical_fill_value': None, 'numeric_fill_value': None}, 'DateTime Featurization Component':{}, 'One Hot Encoder':{'top_n': 10, 'categories': None, 'drop': None, 'handle_unknown': 'ignore', 'handle_missing': 'error'}, 'XGBoost Regressor':{'eta': 0.1, 'max_depth': 6, 'min_child_weight': 1, 'n_estimators': 100},})"
      ]
     },
     "execution_count": 75,
     "metadata": {},
     "output_type": "execute_result"
    }
   ],
   "source": [
    "from evalml.pipelines import RegressionPipeline\n",
    "\n",
    "price_microservice_pipeline = RegressionPipeline.load(save_path)\n",
    "price_microservice_pipeline"
   ]
  },
  {
   "cell_type": "code",
   "execution_count": 76,
   "metadata": {},
   "outputs": [
    {
     "data": {
      "text/plain": [
       "0       426248.250000\n",
       "1       151059.453125\n",
       "2        82150.953125\n",
       "3       142689.812500\n",
       "4       127317.421875\n",
       "            ...      \n",
       "1116    279921.843750\n",
       "1117    169645.578125\n",
       "1118    153830.046875\n",
       "1119    496080.750000\n",
       "1120    214928.062500\n",
       "Length: 1121, dtype: float32"
      ]
     },
     "execution_count": 76,
     "metadata": {},
     "output_type": "execute_result"
    }
   ],
   "source": [
    "price_microservice_pipeline.predict(X)"
   ]
  },
  {
   "cell_type": "markdown",
   "metadata": {},
   "source": [
    "<img src=\"https://github.com/BlockchainClimateInstitute/microservice_price/tree/develop/reports/figures/pd_area.png\" height=\"120\" >"
   ]
  },
  {
   "cell_type": "code",
   "execution_count": 84,
   "metadata": {},
   "outputs": [
    {
     "data": {
      "application/vnd.plotly.v1+json": {
       "config": {
        "plotlyServerURL": "https://plot.ly"
       },
       "data": [
        {
         "line": {
          "width": 3
         },
         "name": "Partial Dependence",
         "type": "scatter",
         "x": [
          55.5124,
          56.6858101010101,
          57.859220202020204,
          59.0326303030303,
          60.2060404040404,
          61.37945050505051,
          62.552860606060605,
          63.72627070707071,
          64.8996808080808,
          66.07309090909091,
          67.24650101010101,
          68.4199111111111,
          69.59332121212121,
          70.76673131313132,
          71.94014141414141,
          73.11355151515151,
          74.28696161616162,
          75.46037171717171,
          76.63378181818182,
          77.80719191919192,
          78.98060202020201,
          80.15401212121212,
          81.32742222222222,
          82.50083232323232,
          83.67424242424242,
          84.84765252525253,
          86.02106262626262,
          87.19447272727272,
          88.36788282828283,
          89.54129292929292,
          90.71470303030303,
          91.88811313131313,
          93.06152323232322,
          94.23493333333333,
          95.40834343434344,
          96.58175353535353,
          97.75516363636363,
          98.92857373737374,
          100.10198383838383,
          101.27539393939394,
          102.44880404040404,
          103.62221414141413,
          104.79562424242424,
          105.96903434343434,
          107.14244444444444,
          108.31585454545454,
          109.48926464646465,
          110.66267474747474,
          111.83608484848484,
          113.00949494949495,
          114.18290505050504,
          115.35631515151516,
          116.52972525252525,
          117.70313535353534,
          118.87654545454546,
          120.04995555555556,
          121.22336565656566,
          122.39677575757575,
          123.57018585858586,
          124.74359595959596,
          125.91700606060606,
          127.09041616161616,
          128.26382626262625,
          129.43723636363637,
          130.61064646464646,
          131.78405656565656,
          132.95746666666668,
          134.13087676767677,
          135.30428686868686,
          136.47769696969698,
          137.65110707070707,
          138.82451717171716,
          139.99792727272728,
          141.17133737373737,
          142.34474747474746,
          143.51815757575758,
          144.69156767676768,
          145.86497777777777,
          147.0383878787879,
          148.21179797979798,
          149.38520808080807,
          150.5586181818182,
          151.73202828282828,
          152.90543838383837,
          154.0788484848485,
          155.25225858585858,
          156.42566868686868,
          157.5990787878788,
          158.7724888888889,
          159.94589898989898,
          161.1193090909091,
          162.2927191919192,
          163.46612929292928,
          164.6395393939394,
          165.8129494949495,
          166.98635959595958,
          168.1597696969697,
          169.3331797979798,
          170.5065898989899,
          171.68
         ],
         "y": [
          138399.3125,
          138597.203125,
          138581.46875,
          138499.015625,
          138525.765625,
          133345.25,
          134604.546875,
          136473.25,
          141164.34375,
          144128.671875,
          143990.53125,
          147300.890625,
          147079.796875,
          147209.296875,
          149460.6875,
          149860.484375,
          147246.046875,
          147832.53125,
          147714.703125,
          146515.328125,
          146176.296875,
          146347.078125,
          147206.875,
          152471.921875,
          153971.515625,
          156552.28125,
          161022.359375,
          160941.421875,
          159542.1875,
          159630.46875,
          159211.453125,
          159119.640625,
          160594.078125,
          173299.015625,
          181243.09375,
          180992.671875,
          180992.671875,
          178943.640625,
          176667.703125,
          187609.8125,
          189956.8125,
          190609.171875,
          190609.171875,
          192466.625,
          192092.296875,
          188267.5625,
          188267.5625,
          188861.671875,
          188861.671875,
          189287.359375,
          189287.359375,
          190393.640625,
          190787.265625,
          190787.265625,
          190995.390625,
          190995.390625,
          190995.390625,
          191982.703125,
          232062.421875,
          232062.421875,
          232062.421875,
          233285.625,
          233285.625,
          233285.625,
          232241.171875,
          230957.125,
          230957.125,
          230957.125,
          230957.125,
          228961.0625,
          228961.0625,
          220900.59375,
          239301.515625,
          236502.359375,
          236502.359375,
          236502.359375,
          236502.359375,
          236502.359375,
          236502.359375,
          236502.359375,
          236502.359375,
          236640.9375,
          236640.9375,
          236640.9375,
          236218.71875,
          236883.78125,
          236883.78125,
          238338.140625,
          238338.140625,
          238364.625,
          238364.625,
          238364.625,
          236558.75,
          238770.546875,
          238770.546875,
          237627.640625,
          237627.640625,
          237627.640625,
          237627.640625,
          237627.640625
         ]
        }
       ],
       "layout": {
        "template": {
         "data": {
          "bar": [
           {
            "error_x": {
             "color": "#2a3f5f"
            },
            "error_y": {
             "color": "#2a3f5f"
            },
            "marker": {
             "line": {
              "color": "#E5ECF6",
              "width": 0.5
             }
            },
            "type": "bar"
           }
          ],
          "barpolar": [
           {
            "marker": {
             "line": {
              "color": "#E5ECF6",
              "width": 0.5
             }
            },
            "type": "barpolar"
           }
          ],
          "carpet": [
           {
            "aaxis": {
             "endlinecolor": "#2a3f5f",
             "gridcolor": "white",
             "linecolor": "white",
             "minorgridcolor": "white",
             "startlinecolor": "#2a3f5f"
            },
            "baxis": {
             "endlinecolor": "#2a3f5f",
             "gridcolor": "white",
             "linecolor": "white",
             "minorgridcolor": "white",
             "startlinecolor": "#2a3f5f"
            },
            "type": "carpet"
           }
          ],
          "choropleth": [
           {
            "colorbar": {
             "outlinewidth": 0,
             "ticks": ""
            },
            "type": "choropleth"
           }
          ],
          "contour": [
           {
            "colorbar": {
             "outlinewidth": 0,
             "ticks": ""
            },
            "colorscale": [
             [
              0,
              "#0d0887"
             ],
             [
              0.1111111111111111,
              "#46039f"
             ],
             [
              0.2222222222222222,
              "#7201a8"
             ],
             [
              0.3333333333333333,
              "#9c179e"
             ],
             [
              0.4444444444444444,
              "#bd3786"
             ],
             [
              0.5555555555555556,
              "#d8576b"
             ],
             [
              0.6666666666666666,
              "#ed7953"
             ],
             [
              0.7777777777777778,
              "#fb9f3a"
             ],
             [
              0.8888888888888888,
              "#fdca26"
             ],
             [
              1,
              "#f0f921"
             ]
            ],
            "type": "contour"
           }
          ],
          "contourcarpet": [
           {
            "colorbar": {
             "outlinewidth": 0,
             "ticks": ""
            },
            "type": "contourcarpet"
           }
          ],
          "heatmap": [
           {
            "colorbar": {
             "outlinewidth": 0,
             "ticks": ""
            },
            "colorscale": [
             [
              0,
              "#0d0887"
             ],
             [
              0.1111111111111111,
              "#46039f"
             ],
             [
              0.2222222222222222,
              "#7201a8"
             ],
             [
              0.3333333333333333,
              "#9c179e"
             ],
             [
              0.4444444444444444,
              "#bd3786"
             ],
             [
              0.5555555555555556,
              "#d8576b"
             ],
             [
              0.6666666666666666,
              "#ed7953"
             ],
             [
              0.7777777777777778,
              "#fb9f3a"
             ],
             [
              0.8888888888888888,
              "#fdca26"
             ],
             [
              1,
              "#f0f921"
             ]
            ],
            "type": "heatmap"
           }
          ],
          "heatmapgl": [
           {
            "colorbar": {
             "outlinewidth": 0,
             "ticks": ""
            },
            "colorscale": [
             [
              0,
              "#0d0887"
             ],
             [
              0.1111111111111111,
              "#46039f"
             ],
             [
              0.2222222222222222,
              "#7201a8"
             ],
             [
              0.3333333333333333,
              "#9c179e"
             ],
             [
              0.4444444444444444,
              "#bd3786"
             ],
             [
              0.5555555555555556,
              "#d8576b"
             ],
             [
              0.6666666666666666,
              "#ed7953"
             ],
             [
              0.7777777777777778,
              "#fb9f3a"
             ],
             [
              0.8888888888888888,
              "#fdca26"
             ],
             [
              1,
              "#f0f921"
             ]
            ],
            "type": "heatmapgl"
           }
          ],
          "histogram": [
           {
            "marker": {
             "colorbar": {
              "outlinewidth": 0,
              "ticks": ""
             }
            },
            "type": "histogram"
           }
          ],
          "histogram2d": [
           {
            "colorbar": {
             "outlinewidth": 0,
             "ticks": ""
            },
            "colorscale": [
             [
              0,
              "#0d0887"
             ],
             [
              0.1111111111111111,
              "#46039f"
             ],
             [
              0.2222222222222222,
              "#7201a8"
             ],
             [
              0.3333333333333333,
              "#9c179e"
             ],
             [
              0.4444444444444444,
              "#bd3786"
             ],
             [
              0.5555555555555556,
              "#d8576b"
             ],
             [
              0.6666666666666666,
              "#ed7953"
             ],
             [
              0.7777777777777778,
              "#fb9f3a"
             ],
             [
              0.8888888888888888,
              "#fdca26"
             ],
             [
              1,
              "#f0f921"
             ]
            ],
            "type": "histogram2d"
           }
          ],
          "histogram2dcontour": [
           {
            "colorbar": {
             "outlinewidth": 0,
             "ticks": ""
            },
            "colorscale": [
             [
              0,
              "#0d0887"
             ],
             [
              0.1111111111111111,
              "#46039f"
             ],
             [
              0.2222222222222222,
              "#7201a8"
             ],
             [
              0.3333333333333333,
              "#9c179e"
             ],
             [
              0.4444444444444444,
              "#bd3786"
             ],
             [
              0.5555555555555556,
              "#d8576b"
             ],
             [
              0.6666666666666666,
              "#ed7953"
             ],
             [
              0.7777777777777778,
              "#fb9f3a"
             ],
             [
              0.8888888888888888,
              "#fdca26"
             ],
             [
              1,
              "#f0f921"
             ]
            ],
            "type": "histogram2dcontour"
           }
          ],
          "mesh3d": [
           {
            "colorbar": {
             "outlinewidth": 0,
             "ticks": ""
            },
            "type": "mesh3d"
           }
          ],
          "parcoords": [
           {
            "line": {
             "colorbar": {
              "outlinewidth": 0,
              "ticks": ""
             }
            },
            "type": "parcoords"
           }
          ],
          "pie": [
           {
            "automargin": true,
            "type": "pie"
           }
          ],
          "scatter": [
           {
            "marker": {
             "colorbar": {
              "outlinewidth": 0,
              "ticks": ""
             }
            },
            "type": "scatter"
           }
          ],
          "scatter3d": [
           {
            "line": {
             "colorbar": {
              "outlinewidth": 0,
              "ticks": ""
             }
            },
            "marker": {
             "colorbar": {
              "outlinewidth": 0,
              "ticks": ""
             }
            },
            "type": "scatter3d"
           }
          ],
          "scattercarpet": [
           {
            "marker": {
             "colorbar": {
              "outlinewidth": 0,
              "ticks": ""
             }
            },
            "type": "scattercarpet"
           }
          ],
          "scattergeo": [
           {
            "marker": {
             "colorbar": {
              "outlinewidth": 0,
              "ticks": ""
             }
            },
            "type": "scattergeo"
           }
          ],
          "scattergl": [
           {
            "marker": {
             "colorbar": {
              "outlinewidth": 0,
              "ticks": ""
             }
            },
            "type": "scattergl"
           }
          ],
          "scattermapbox": [
           {
            "marker": {
             "colorbar": {
              "outlinewidth": 0,
              "ticks": ""
             }
            },
            "type": "scattermapbox"
           }
          ],
          "scatterpolar": [
           {
            "marker": {
             "colorbar": {
              "outlinewidth": 0,
              "ticks": ""
             }
            },
            "type": "scatterpolar"
           }
          ],
          "scatterpolargl": [
           {
            "marker": {
             "colorbar": {
              "outlinewidth": 0,
              "ticks": ""
             }
            },
            "type": "scatterpolargl"
           }
          ],
          "scatterternary": [
           {
            "marker": {
             "colorbar": {
              "outlinewidth": 0,
              "ticks": ""
             }
            },
            "type": "scatterternary"
           }
          ],
          "surface": [
           {
            "colorbar": {
             "outlinewidth": 0,
             "ticks": ""
            },
            "colorscale": [
             [
              0,
              "#0d0887"
             ],
             [
              0.1111111111111111,
              "#46039f"
             ],
             [
              0.2222222222222222,
              "#7201a8"
             ],
             [
              0.3333333333333333,
              "#9c179e"
             ],
             [
              0.4444444444444444,
              "#bd3786"
             ],
             [
              0.5555555555555556,
              "#d8576b"
             ],
             [
              0.6666666666666666,
              "#ed7953"
             ],
             [
              0.7777777777777778,
              "#fb9f3a"
             ],
             [
              0.8888888888888888,
              "#fdca26"
             ],
             [
              1,
              "#f0f921"
             ]
            ],
            "type": "surface"
           }
          ],
          "table": [
           {
            "cells": {
             "fill": {
              "color": "#EBF0F8"
             },
             "line": {
              "color": "white"
             }
            },
            "header": {
             "fill": {
              "color": "#C8D4E3"
             },
             "line": {
              "color": "white"
             }
            },
            "type": "table"
           }
          ]
         },
         "layout": {
          "annotationdefaults": {
           "arrowcolor": "#2a3f5f",
           "arrowhead": 0,
           "arrowwidth": 1
          },
          "coloraxis": {
           "colorbar": {
            "outlinewidth": 0,
            "ticks": ""
           }
          },
          "colorscale": {
           "diverging": [
            [
             0,
             "#8e0152"
            ],
            [
             0.1,
             "#c51b7d"
            ],
            [
             0.2,
             "#de77ae"
            ],
            [
             0.3,
             "#f1b6da"
            ],
            [
             0.4,
             "#fde0ef"
            ],
            [
             0.5,
             "#f7f7f7"
            ],
            [
             0.6,
             "#e6f5d0"
            ],
            [
             0.7,
             "#b8e186"
            ],
            [
             0.8,
             "#7fbc41"
            ],
            [
             0.9,
             "#4d9221"
            ],
            [
             1,
             "#276419"
            ]
           ],
           "sequential": [
            [
             0,
             "#0d0887"
            ],
            [
             0.1111111111111111,
             "#46039f"
            ],
            [
             0.2222222222222222,
             "#7201a8"
            ],
            [
             0.3333333333333333,
             "#9c179e"
            ],
            [
             0.4444444444444444,
             "#bd3786"
            ],
            [
             0.5555555555555556,
             "#d8576b"
            ],
            [
             0.6666666666666666,
             "#ed7953"
            ],
            [
             0.7777777777777778,
             "#fb9f3a"
            ],
            [
             0.8888888888888888,
             "#fdca26"
            ],
            [
             1,
             "#f0f921"
            ]
           ],
           "sequentialminus": [
            [
             0,
             "#0d0887"
            ],
            [
             0.1111111111111111,
             "#46039f"
            ],
            [
             0.2222222222222222,
             "#7201a8"
            ],
            [
             0.3333333333333333,
             "#9c179e"
            ],
            [
             0.4444444444444444,
             "#bd3786"
            ],
            [
             0.5555555555555556,
             "#d8576b"
            ],
            [
             0.6666666666666666,
             "#ed7953"
            ],
            [
             0.7777777777777778,
             "#fb9f3a"
            ],
            [
             0.8888888888888888,
             "#fdca26"
            ],
            [
             1,
             "#f0f921"
            ]
           ]
          },
          "colorway": [
           "#636efa",
           "#EF553B",
           "#00cc96",
           "#ab63fa",
           "#FFA15A",
           "#19d3f3",
           "#FF6692",
           "#B6E880",
           "#FF97FF",
           "#FECB52"
          ],
          "font": {
           "color": "#2a3f5f"
          },
          "geo": {
           "bgcolor": "white",
           "lakecolor": "white",
           "landcolor": "#E5ECF6",
           "showlakes": true,
           "showland": true,
           "subunitcolor": "white"
          },
          "hoverlabel": {
           "align": "left"
          },
          "hovermode": "closest",
          "mapbox": {
           "style": "light"
          },
          "paper_bgcolor": "white",
          "plot_bgcolor": "#E5ECF6",
          "polar": {
           "angularaxis": {
            "gridcolor": "white",
            "linecolor": "white",
            "ticks": ""
           },
           "bgcolor": "#E5ECF6",
           "radialaxis": {
            "gridcolor": "white",
            "linecolor": "white",
            "ticks": ""
           }
          },
          "scene": {
           "xaxis": {
            "backgroundcolor": "#E5ECF6",
            "gridcolor": "white",
            "gridwidth": 2,
            "linecolor": "white",
            "showbackground": true,
            "ticks": "",
            "zerolinecolor": "white"
           },
           "yaxis": {
            "backgroundcolor": "#E5ECF6",
            "gridcolor": "white",
            "gridwidth": 2,
            "linecolor": "white",
            "showbackground": true,
            "ticks": "",
            "zerolinecolor": "white"
           },
           "zaxis": {
            "backgroundcolor": "#E5ECF6",
            "gridcolor": "white",
            "gridwidth": 2,
            "linecolor": "white",
            "showbackground": true,
            "ticks": "",
            "zerolinecolor": "white"
           }
          },
          "shapedefaults": {
           "line": {
            "color": "#2a3f5f"
           }
          },
          "ternary": {
           "aaxis": {
            "gridcolor": "white",
            "linecolor": "white",
            "ticks": ""
           },
           "baxis": {
            "gridcolor": "white",
            "linecolor": "white",
            "ticks": ""
           },
           "bgcolor": "#E5ECF6",
           "caxis": {
            "gridcolor": "white",
            "linecolor": "white",
            "ticks": ""
           }
          },
          "title": {
           "x": 0.05
          },
          "xaxis": {
           "automargin": true,
           "gridcolor": "white",
           "linecolor": "white",
           "ticks": "",
           "title": {
            "standoff": 15
           },
           "zerolinecolor": "white",
           "zerolinewidth": 2
          },
          "yaxis": {
           "automargin": true,
           "gridcolor": "white",
           "linecolor": "white",
           "ticks": "",
           "title": {
            "standoff": 15
           },
           "zerolinecolor": "white",
           "zerolinewidth": 2
          }
         }
        },
        "title": {
         "text": "Partial Dependence of 'TotalFloorArea'"
        },
        "xaxis": {
         "range": [
          49.70402,
          177.48838
         ],
         "title": {
          "text": "TotalFloorArea"
         }
        },
        "yaxis": {
         "range": [
          128047.43671875,
          244599.32890625
         ],
         "title": {
          "text": "Partial Dependence"
         }
        }
       }
      },
      "text/html": [
       "<div>                            <div id=\"834cd22b-18d2-4dc1-ab36-5c7f1c8f8d47\" class=\"plotly-graph-div\" style=\"height:525px; width:100%;\"></div>            <script type=\"text/javascript\">                require([\"plotly\"], function(Plotly) {                    window.PLOTLYENV=window.PLOTLYENV || {};                                    if (document.getElementById(\"834cd22b-18d2-4dc1-ab36-5c7f1c8f8d47\")) {                    Plotly.newPlot(                        \"834cd22b-18d2-4dc1-ab36-5c7f1c8f8d47\",                        [{\"line\": {\"width\": 3}, \"name\": \"Partial Dependence\", \"type\": \"scatter\", \"x\": [55.5124, 56.6858101010101, 57.859220202020204, 59.0326303030303, 60.2060404040404, 61.37945050505051, 62.552860606060605, 63.72627070707071, 64.8996808080808, 66.07309090909091, 67.24650101010101, 68.4199111111111, 69.59332121212121, 70.76673131313132, 71.94014141414141, 73.11355151515151, 74.28696161616162, 75.46037171717171, 76.63378181818182, 77.80719191919192, 78.98060202020201, 80.15401212121212, 81.32742222222222, 82.50083232323232, 83.67424242424242, 84.84765252525253, 86.02106262626262, 87.19447272727272, 88.36788282828283, 89.54129292929292, 90.71470303030303, 91.88811313131313, 93.06152323232322, 94.23493333333333, 95.40834343434344, 96.58175353535353, 97.75516363636363, 98.92857373737374, 100.10198383838383, 101.27539393939394, 102.44880404040404, 103.62221414141413, 104.79562424242424, 105.96903434343434, 107.14244444444444, 108.31585454545454, 109.48926464646465, 110.66267474747474, 111.83608484848484, 113.00949494949495, 114.18290505050504, 115.35631515151516, 116.52972525252525, 117.70313535353534, 118.87654545454546, 120.04995555555556, 121.22336565656566, 122.39677575757575, 123.57018585858586, 124.74359595959596, 125.91700606060606, 127.09041616161616, 128.26382626262625, 129.43723636363637, 130.61064646464646, 131.78405656565656, 132.95746666666668, 134.13087676767677, 135.30428686868686, 136.47769696969698, 137.65110707070707, 138.82451717171716, 139.99792727272728, 141.17133737373737, 142.34474747474746, 143.51815757575758, 144.69156767676768, 145.86497777777777, 147.0383878787879, 148.21179797979798, 149.38520808080807, 150.5586181818182, 151.73202828282828, 152.90543838383837, 154.0788484848485, 155.25225858585858, 156.42566868686868, 157.5990787878788, 158.7724888888889, 159.94589898989898, 161.1193090909091, 162.2927191919192, 163.46612929292928, 164.6395393939394, 165.8129494949495, 166.98635959595958, 168.1597696969697, 169.3331797979798, 170.5065898989899, 171.68], \"y\": [138399.3125, 138597.203125, 138581.46875, 138499.015625, 138525.765625, 133345.25, 134604.546875, 136473.25, 141164.34375, 144128.671875, 143990.53125, 147300.890625, 147079.796875, 147209.296875, 149460.6875, 149860.484375, 147246.046875, 147832.53125, 147714.703125, 146515.328125, 146176.296875, 146347.078125, 147206.875, 152471.921875, 153971.515625, 156552.28125, 161022.359375, 160941.421875, 159542.1875, 159630.46875, 159211.453125, 159119.640625, 160594.078125, 173299.015625, 181243.09375, 180992.671875, 180992.671875, 178943.640625, 176667.703125, 187609.8125, 189956.8125, 190609.171875, 190609.171875, 192466.625, 192092.296875, 188267.5625, 188267.5625, 188861.671875, 188861.671875, 189287.359375, 189287.359375, 190393.640625, 190787.265625, 190787.265625, 190995.390625, 190995.390625, 190995.390625, 191982.703125, 232062.421875, 232062.421875, 232062.421875, 233285.625, 233285.625, 233285.625, 232241.171875, 230957.125, 230957.125, 230957.125, 230957.125, 228961.0625, 228961.0625, 220900.59375, 239301.515625, 236502.359375, 236502.359375, 236502.359375, 236502.359375, 236502.359375, 236502.359375, 236502.359375, 236502.359375, 236640.9375, 236640.9375, 236640.9375, 236218.71875, 236883.78125, 236883.78125, 238338.140625, 238338.140625, 238364.625, 238364.625, 238364.625, 236558.75, 238770.546875, 238770.546875, 237627.640625, 237627.640625, 237627.640625, 237627.640625, 237627.640625]}],                        {\"template\": {\"data\": {\"bar\": [{\"error_x\": {\"color\": \"#2a3f5f\"}, \"error_y\": {\"color\": \"#2a3f5f\"}, \"marker\": {\"line\": {\"color\": \"#E5ECF6\", \"width\": 0.5}}, \"type\": \"bar\"}], \"barpolar\": [{\"marker\": {\"line\": {\"color\": \"#E5ECF6\", \"width\": 0.5}}, \"type\": \"barpolar\"}], \"carpet\": [{\"aaxis\": {\"endlinecolor\": \"#2a3f5f\", \"gridcolor\": \"white\", \"linecolor\": \"white\", \"minorgridcolor\": \"white\", \"startlinecolor\": \"#2a3f5f\"}, \"baxis\": {\"endlinecolor\": \"#2a3f5f\", \"gridcolor\": \"white\", \"linecolor\": \"white\", \"minorgridcolor\": \"white\", \"startlinecolor\": \"#2a3f5f\"}, \"type\": \"carpet\"}], \"choropleth\": [{\"colorbar\": {\"outlinewidth\": 0, \"ticks\": \"\"}, \"type\": \"choropleth\"}], \"contour\": [{\"colorbar\": {\"outlinewidth\": 0, \"ticks\": \"\"}, \"colorscale\": [[0.0, \"#0d0887\"], [0.1111111111111111, \"#46039f\"], [0.2222222222222222, \"#7201a8\"], [0.3333333333333333, \"#9c179e\"], [0.4444444444444444, \"#bd3786\"], [0.5555555555555556, \"#d8576b\"], [0.6666666666666666, \"#ed7953\"], [0.7777777777777778, \"#fb9f3a\"], [0.8888888888888888, \"#fdca26\"], [1.0, \"#f0f921\"]], \"type\": \"contour\"}], \"contourcarpet\": [{\"colorbar\": {\"outlinewidth\": 0, \"ticks\": \"\"}, \"type\": \"contourcarpet\"}], \"heatmap\": [{\"colorbar\": {\"outlinewidth\": 0, \"ticks\": \"\"}, \"colorscale\": [[0.0, \"#0d0887\"], [0.1111111111111111, \"#46039f\"], [0.2222222222222222, \"#7201a8\"], [0.3333333333333333, \"#9c179e\"], [0.4444444444444444, \"#bd3786\"], [0.5555555555555556, \"#d8576b\"], [0.6666666666666666, \"#ed7953\"], [0.7777777777777778, \"#fb9f3a\"], [0.8888888888888888, \"#fdca26\"], [1.0, \"#f0f921\"]], \"type\": \"heatmap\"}], \"heatmapgl\": [{\"colorbar\": {\"outlinewidth\": 0, \"ticks\": \"\"}, \"colorscale\": [[0.0, \"#0d0887\"], [0.1111111111111111, \"#46039f\"], [0.2222222222222222, \"#7201a8\"], [0.3333333333333333, \"#9c179e\"], [0.4444444444444444, \"#bd3786\"], [0.5555555555555556, \"#d8576b\"], [0.6666666666666666, \"#ed7953\"], [0.7777777777777778, \"#fb9f3a\"], [0.8888888888888888, \"#fdca26\"], [1.0, \"#f0f921\"]], \"type\": \"heatmapgl\"}], \"histogram\": [{\"marker\": {\"colorbar\": {\"outlinewidth\": 0, \"ticks\": \"\"}}, \"type\": \"histogram\"}], \"histogram2d\": [{\"colorbar\": {\"outlinewidth\": 0, \"ticks\": \"\"}, \"colorscale\": [[0.0, \"#0d0887\"], [0.1111111111111111, \"#46039f\"], [0.2222222222222222, \"#7201a8\"], [0.3333333333333333, \"#9c179e\"], [0.4444444444444444, \"#bd3786\"], [0.5555555555555556, \"#d8576b\"], [0.6666666666666666, \"#ed7953\"], [0.7777777777777778, \"#fb9f3a\"], [0.8888888888888888, \"#fdca26\"], [1.0, \"#f0f921\"]], \"type\": \"histogram2d\"}], \"histogram2dcontour\": [{\"colorbar\": {\"outlinewidth\": 0, \"ticks\": \"\"}, \"colorscale\": [[0.0, \"#0d0887\"], [0.1111111111111111, \"#46039f\"], [0.2222222222222222, \"#7201a8\"], [0.3333333333333333, \"#9c179e\"], [0.4444444444444444, \"#bd3786\"], [0.5555555555555556, \"#d8576b\"], [0.6666666666666666, \"#ed7953\"], [0.7777777777777778, \"#fb9f3a\"], [0.8888888888888888, \"#fdca26\"], [1.0, \"#f0f921\"]], \"type\": \"histogram2dcontour\"}], \"mesh3d\": [{\"colorbar\": {\"outlinewidth\": 0, \"ticks\": \"\"}, \"type\": \"mesh3d\"}], \"parcoords\": [{\"line\": {\"colorbar\": {\"outlinewidth\": 0, \"ticks\": \"\"}}, \"type\": \"parcoords\"}], \"pie\": [{\"automargin\": true, \"type\": \"pie\"}], \"scatter\": [{\"marker\": {\"colorbar\": {\"outlinewidth\": 0, \"ticks\": \"\"}}, \"type\": \"scatter\"}], \"scatter3d\": [{\"line\": {\"colorbar\": {\"outlinewidth\": 0, \"ticks\": \"\"}}, \"marker\": {\"colorbar\": {\"outlinewidth\": 0, \"ticks\": \"\"}}, \"type\": \"scatter3d\"}], \"scattercarpet\": [{\"marker\": {\"colorbar\": {\"outlinewidth\": 0, \"ticks\": \"\"}}, \"type\": \"scattercarpet\"}], \"scattergeo\": [{\"marker\": {\"colorbar\": {\"outlinewidth\": 0, \"ticks\": \"\"}}, \"type\": \"scattergeo\"}], \"scattergl\": [{\"marker\": {\"colorbar\": {\"outlinewidth\": 0, \"ticks\": \"\"}}, \"type\": \"scattergl\"}], \"scattermapbox\": [{\"marker\": {\"colorbar\": {\"outlinewidth\": 0, \"ticks\": \"\"}}, \"type\": \"scattermapbox\"}], \"scatterpolar\": [{\"marker\": {\"colorbar\": {\"outlinewidth\": 0, \"ticks\": \"\"}}, \"type\": \"scatterpolar\"}], \"scatterpolargl\": [{\"marker\": {\"colorbar\": {\"outlinewidth\": 0, \"ticks\": \"\"}}, \"type\": \"scatterpolargl\"}], \"scatterternary\": [{\"marker\": {\"colorbar\": {\"outlinewidth\": 0, \"ticks\": \"\"}}, \"type\": \"scatterternary\"}], \"surface\": [{\"colorbar\": {\"outlinewidth\": 0, \"ticks\": \"\"}, \"colorscale\": [[0.0, \"#0d0887\"], [0.1111111111111111, \"#46039f\"], [0.2222222222222222, \"#7201a8\"], [0.3333333333333333, \"#9c179e\"], [0.4444444444444444, \"#bd3786\"], [0.5555555555555556, \"#d8576b\"], [0.6666666666666666, \"#ed7953\"], [0.7777777777777778, \"#fb9f3a\"], [0.8888888888888888, \"#fdca26\"], [1.0, \"#f0f921\"]], \"type\": \"surface\"}], \"table\": [{\"cells\": {\"fill\": {\"color\": \"#EBF0F8\"}, \"line\": {\"color\": \"white\"}}, \"header\": {\"fill\": {\"color\": \"#C8D4E3\"}, \"line\": {\"color\": \"white\"}}, \"type\": \"table\"}]}, \"layout\": {\"annotationdefaults\": {\"arrowcolor\": \"#2a3f5f\", \"arrowhead\": 0, \"arrowwidth\": 1}, \"coloraxis\": {\"colorbar\": {\"outlinewidth\": 0, \"ticks\": \"\"}}, \"colorscale\": {\"diverging\": [[0, \"#8e0152\"], [0.1, \"#c51b7d\"], [0.2, \"#de77ae\"], [0.3, \"#f1b6da\"], [0.4, \"#fde0ef\"], [0.5, \"#f7f7f7\"], [0.6, \"#e6f5d0\"], [0.7, \"#b8e186\"], [0.8, \"#7fbc41\"], [0.9, \"#4d9221\"], [1, \"#276419\"]], \"sequential\": [[0.0, \"#0d0887\"], [0.1111111111111111, \"#46039f\"], [0.2222222222222222, \"#7201a8\"], [0.3333333333333333, \"#9c179e\"], [0.4444444444444444, \"#bd3786\"], [0.5555555555555556, \"#d8576b\"], [0.6666666666666666, \"#ed7953\"], [0.7777777777777778, \"#fb9f3a\"], [0.8888888888888888, \"#fdca26\"], [1.0, \"#f0f921\"]], \"sequentialminus\": [[0.0, \"#0d0887\"], [0.1111111111111111, \"#46039f\"], [0.2222222222222222, \"#7201a8\"], [0.3333333333333333, \"#9c179e\"], [0.4444444444444444, \"#bd3786\"], [0.5555555555555556, \"#d8576b\"], [0.6666666666666666, \"#ed7953\"], [0.7777777777777778, \"#fb9f3a\"], [0.8888888888888888, \"#fdca26\"], [1.0, \"#f0f921\"]]}, \"colorway\": [\"#636efa\", \"#EF553B\", \"#00cc96\", \"#ab63fa\", \"#FFA15A\", \"#19d3f3\", \"#FF6692\", \"#B6E880\", \"#FF97FF\", \"#FECB52\"], \"font\": {\"color\": \"#2a3f5f\"}, \"geo\": {\"bgcolor\": \"white\", \"lakecolor\": \"white\", \"landcolor\": \"#E5ECF6\", \"showlakes\": true, \"showland\": true, \"subunitcolor\": \"white\"}, \"hoverlabel\": {\"align\": \"left\"}, \"hovermode\": \"closest\", \"mapbox\": {\"style\": \"light\"}, \"paper_bgcolor\": \"white\", \"plot_bgcolor\": \"#E5ECF6\", \"polar\": {\"angularaxis\": {\"gridcolor\": \"white\", \"linecolor\": \"white\", \"ticks\": \"\"}, \"bgcolor\": \"#E5ECF6\", \"radialaxis\": {\"gridcolor\": \"white\", \"linecolor\": \"white\", \"ticks\": \"\"}}, \"scene\": {\"xaxis\": {\"backgroundcolor\": \"#E5ECF6\", \"gridcolor\": \"white\", \"gridwidth\": 2, \"linecolor\": \"white\", \"showbackground\": true, \"ticks\": \"\", \"zerolinecolor\": \"white\"}, \"yaxis\": {\"backgroundcolor\": \"#E5ECF6\", \"gridcolor\": \"white\", \"gridwidth\": 2, \"linecolor\": \"white\", \"showbackground\": true, \"ticks\": \"\", \"zerolinecolor\": \"white\"}, \"zaxis\": {\"backgroundcolor\": \"#E5ECF6\", \"gridcolor\": \"white\", \"gridwidth\": 2, \"linecolor\": \"white\", \"showbackground\": true, \"ticks\": \"\", \"zerolinecolor\": \"white\"}}, \"shapedefaults\": {\"line\": {\"color\": \"#2a3f5f\"}}, \"ternary\": {\"aaxis\": {\"gridcolor\": \"white\", \"linecolor\": \"white\", \"ticks\": \"\"}, \"baxis\": {\"gridcolor\": \"white\", \"linecolor\": \"white\", \"ticks\": \"\"}, \"bgcolor\": \"#E5ECF6\", \"caxis\": {\"gridcolor\": \"white\", \"linecolor\": \"white\", \"ticks\": \"\"}}, \"title\": {\"x\": 0.05}, \"xaxis\": {\"automargin\": true, \"gridcolor\": \"white\", \"linecolor\": \"white\", \"ticks\": \"\", \"title\": {\"standoff\": 15}, \"zerolinecolor\": \"white\", \"zerolinewidth\": 2}, \"yaxis\": {\"automargin\": true, \"gridcolor\": \"white\", \"linecolor\": \"white\", \"ticks\": \"\", \"title\": {\"standoff\": 15}, \"zerolinecolor\": \"white\", \"zerolinewidth\": 2}}}, \"title\": {\"text\": \"Partial Dependence of 'TotalFloorArea'\"}, \"xaxis\": {\"range\": [49.70402, 177.48838], \"title\": {\"text\": \"TotalFloorArea\"}}, \"yaxis\": {\"range\": [128047.43671875, 244599.32890625], \"title\": {\"text\": \"Partial Dependence\"}}},                        {\"responsive\": true}                    ).then(function(){\n",
       "                            \n",
       "var gd = document.getElementById('834cd22b-18d2-4dc1-ab36-5c7f1c8f8d47');\n",
       "var x = new MutationObserver(function (mutations, observer) {{\n",
       "        var display = window.getComputedStyle(gd).display;\n",
       "        if (!display || display === 'none') {{\n",
       "            console.log([gd, 'removed!']);\n",
       "            Plotly.purge(gd);\n",
       "            observer.disconnect();\n",
       "        }}\n",
       "}});\n",
       "\n",
       "// Listen for the removal of the full notebook cells\n",
       "var notebookContainer = gd.closest('#notebook-container');\n",
       "if (notebookContainer) {{\n",
       "    x.observe(notebookContainer, {childList: true});\n",
       "}}\n",
       "\n",
       "// Listen for the clearing of the current output cell\n",
       "var outputEl = gd.closest('.output');\n",
       "if (outputEl) {{\n",
       "    x.observe(outputEl, {childList: true});\n",
       "}}\n",
       "\n",
       "                        })                };                });            </script>        </div>"
      ]
     },
     "metadata": {},
     "output_type": "display_data"
    }
   ],
   "source": [
    "from evalml.model_understanding.graphs import graph_partial_dependence\n",
    "graph_partial_dependence(price_microservice_pipeline, X_holdout, feature='TotalFloorArea')"
   ]
  },
  {
   "cell_type": "markdown",
   "metadata": {},
   "source": [
    "<img src=\"https://github.com/BlockchainClimateInstitute/microservice_price/tree/develop/reports/figures/pd_hr.png\" height=\"120\" >"
   ]
  },
  {
   "cell_type": "code",
   "execution_count": 85,
   "metadata": {},
   "outputs": [
    {
     "name": "stderr",
     "output_type": "stream",
     "text": [
      "/usr/local/anaconda3/envs/microservice_price_env/lib/python3.7/site-packages/evalml/model_understanding/graphs.py:441: NullsInColumnWarning:\n",
      "\n",
      "There are null values in the features, which will cause NaN values in the partial dependence output. Fill in these values to remove the NaN values.\n",
      "\n"
     ]
    },
    {
     "data": {
      "application/vnd.plotly.v1+json": {
       "config": {
        "plotlyServerURL": "https://plot.ly"
       },
       "data": [
        {
         "line": {
          "width": 3
         },
         "name": "Partial Dependence",
         "type": "scatter",
         "x": [
          1,
          2,
          3,
          4,
          5,
          6,
          7,
          8,
          11,
          null,
          null,
          null,
          null,
          null,
          null,
          null,
          null,
          null,
          null,
          null,
          null,
          null
         ],
         "y": [
          172547.796875,
          172547.796875,
          173272.53125,
          175981.796875,
          176637.6875,
          178386.03125,
          179231.640625,
          172837.234375,
          177014.109375,
          177224.171875,
          177224.171875,
          177224.171875,
          177224.171875,
          177224.171875,
          177224.171875,
          177224.171875,
          177224.171875,
          177224.171875,
          177224.171875,
          177224.171875,
          177224.171875,
          177224.171875
         ]
        }
       ],
       "layout": {
        "template": {
         "data": {
          "bar": [
           {
            "error_x": {
             "color": "#2a3f5f"
            },
            "error_y": {
             "color": "#2a3f5f"
            },
            "marker": {
             "line": {
              "color": "#E5ECF6",
              "width": 0.5
             }
            },
            "type": "bar"
           }
          ],
          "barpolar": [
           {
            "marker": {
             "line": {
              "color": "#E5ECF6",
              "width": 0.5
             }
            },
            "type": "barpolar"
           }
          ],
          "carpet": [
           {
            "aaxis": {
             "endlinecolor": "#2a3f5f",
             "gridcolor": "white",
             "linecolor": "white",
             "minorgridcolor": "white",
             "startlinecolor": "#2a3f5f"
            },
            "baxis": {
             "endlinecolor": "#2a3f5f",
             "gridcolor": "white",
             "linecolor": "white",
             "minorgridcolor": "white",
             "startlinecolor": "#2a3f5f"
            },
            "type": "carpet"
           }
          ],
          "choropleth": [
           {
            "colorbar": {
             "outlinewidth": 0,
             "ticks": ""
            },
            "type": "choropleth"
           }
          ],
          "contour": [
           {
            "colorbar": {
             "outlinewidth": 0,
             "ticks": ""
            },
            "colorscale": [
             [
              0,
              "#0d0887"
             ],
             [
              0.1111111111111111,
              "#46039f"
             ],
             [
              0.2222222222222222,
              "#7201a8"
             ],
             [
              0.3333333333333333,
              "#9c179e"
             ],
             [
              0.4444444444444444,
              "#bd3786"
             ],
             [
              0.5555555555555556,
              "#d8576b"
             ],
             [
              0.6666666666666666,
              "#ed7953"
             ],
             [
              0.7777777777777778,
              "#fb9f3a"
             ],
             [
              0.8888888888888888,
              "#fdca26"
             ],
             [
              1,
              "#f0f921"
             ]
            ],
            "type": "contour"
           }
          ],
          "contourcarpet": [
           {
            "colorbar": {
             "outlinewidth": 0,
             "ticks": ""
            },
            "type": "contourcarpet"
           }
          ],
          "heatmap": [
           {
            "colorbar": {
             "outlinewidth": 0,
             "ticks": ""
            },
            "colorscale": [
             [
              0,
              "#0d0887"
             ],
             [
              0.1111111111111111,
              "#46039f"
             ],
             [
              0.2222222222222222,
              "#7201a8"
             ],
             [
              0.3333333333333333,
              "#9c179e"
             ],
             [
              0.4444444444444444,
              "#bd3786"
             ],
             [
              0.5555555555555556,
              "#d8576b"
             ],
             [
              0.6666666666666666,
              "#ed7953"
             ],
             [
              0.7777777777777778,
              "#fb9f3a"
             ],
             [
              0.8888888888888888,
              "#fdca26"
             ],
             [
              1,
              "#f0f921"
             ]
            ],
            "type": "heatmap"
           }
          ],
          "heatmapgl": [
           {
            "colorbar": {
             "outlinewidth": 0,
             "ticks": ""
            },
            "colorscale": [
             [
              0,
              "#0d0887"
             ],
             [
              0.1111111111111111,
              "#46039f"
             ],
             [
              0.2222222222222222,
              "#7201a8"
             ],
             [
              0.3333333333333333,
              "#9c179e"
             ],
             [
              0.4444444444444444,
              "#bd3786"
             ],
             [
              0.5555555555555556,
              "#d8576b"
             ],
             [
              0.6666666666666666,
              "#ed7953"
             ],
             [
              0.7777777777777778,
              "#fb9f3a"
             ],
             [
              0.8888888888888888,
              "#fdca26"
             ],
             [
              1,
              "#f0f921"
             ]
            ],
            "type": "heatmapgl"
           }
          ],
          "histogram": [
           {
            "marker": {
             "colorbar": {
              "outlinewidth": 0,
              "ticks": ""
             }
            },
            "type": "histogram"
           }
          ],
          "histogram2d": [
           {
            "colorbar": {
             "outlinewidth": 0,
             "ticks": ""
            },
            "colorscale": [
             [
              0,
              "#0d0887"
             ],
             [
              0.1111111111111111,
              "#46039f"
             ],
             [
              0.2222222222222222,
              "#7201a8"
             ],
             [
              0.3333333333333333,
              "#9c179e"
             ],
             [
              0.4444444444444444,
              "#bd3786"
             ],
             [
              0.5555555555555556,
              "#d8576b"
             ],
             [
              0.6666666666666666,
              "#ed7953"
             ],
             [
              0.7777777777777778,
              "#fb9f3a"
             ],
             [
              0.8888888888888888,
              "#fdca26"
             ],
             [
              1,
              "#f0f921"
             ]
            ],
            "type": "histogram2d"
           }
          ],
          "histogram2dcontour": [
           {
            "colorbar": {
             "outlinewidth": 0,
             "ticks": ""
            },
            "colorscale": [
             [
              0,
              "#0d0887"
             ],
             [
              0.1111111111111111,
              "#46039f"
             ],
             [
              0.2222222222222222,
              "#7201a8"
             ],
             [
              0.3333333333333333,
              "#9c179e"
             ],
             [
              0.4444444444444444,
              "#bd3786"
             ],
             [
              0.5555555555555556,
              "#d8576b"
             ],
             [
              0.6666666666666666,
              "#ed7953"
             ],
             [
              0.7777777777777778,
              "#fb9f3a"
             ],
             [
              0.8888888888888888,
              "#fdca26"
             ],
             [
              1,
              "#f0f921"
             ]
            ],
            "type": "histogram2dcontour"
           }
          ],
          "mesh3d": [
           {
            "colorbar": {
             "outlinewidth": 0,
             "ticks": ""
            },
            "type": "mesh3d"
           }
          ],
          "parcoords": [
           {
            "line": {
             "colorbar": {
              "outlinewidth": 0,
              "ticks": ""
             }
            },
            "type": "parcoords"
           }
          ],
          "pie": [
           {
            "automargin": true,
            "type": "pie"
           }
          ],
          "scatter": [
           {
            "marker": {
             "colorbar": {
              "outlinewidth": 0,
              "ticks": ""
             }
            },
            "type": "scatter"
           }
          ],
          "scatter3d": [
           {
            "line": {
             "colorbar": {
              "outlinewidth": 0,
              "ticks": ""
             }
            },
            "marker": {
             "colorbar": {
              "outlinewidth": 0,
              "ticks": ""
             }
            },
            "type": "scatter3d"
           }
          ],
          "scattercarpet": [
           {
            "marker": {
             "colorbar": {
              "outlinewidth": 0,
              "ticks": ""
             }
            },
            "type": "scattercarpet"
           }
          ],
          "scattergeo": [
           {
            "marker": {
             "colorbar": {
              "outlinewidth": 0,
              "ticks": ""
             }
            },
            "type": "scattergeo"
           }
          ],
          "scattergl": [
           {
            "marker": {
             "colorbar": {
              "outlinewidth": 0,
              "ticks": ""
             }
            },
            "type": "scattergl"
           }
          ],
          "scattermapbox": [
           {
            "marker": {
             "colorbar": {
              "outlinewidth": 0,
              "ticks": ""
             }
            },
            "type": "scattermapbox"
           }
          ],
          "scatterpolar": [
           {
            "marker": {
             "colorbar": {
              "outlinewidth": 0,
              "ticks": ""
             }
            },
            "type": "scatterpolar"
           }
          ],
          "scatterpolargl": [
           {
            "marker": {
             "colorbar": {
              "outlinewidth": 0,
              "ticks": ""
             }
            },
            "type": "scatterpolargl"
           }
          ],
          "scatterternary": [
           {
            "marker": {
             "colorbar": {
              "outlinewidth": 0,
              "ticks": ""
             }
            },
            "type": "scatterternary"
           }
          ],
          "surface": [
           {
            "colorbar": {
             "outlinewidth": 0,
             "ticks": ""
            },
            "colorscale": [
             [
              0,
              "#0d0887"
             ],
             [
              0.1111111111111111,
              "#46039f"
             ],
             [
              0.2222222222222222,
              "#7201a8"
             ],
             [
              0.3333333333333333,
              "#9c179e"
             ],
             [
              0.4444444444444444,
              "#bd3786"
             ],
             [
              0.5555555555555556,
              "#d8576b"
             ],
             [
              0.6666666666666666,
              "#ed7953"
             ],
             [
              0.7777777777777778,
              "#fb9f3a"
             ],
             [
              0.8888888888888888,
              "#fdca26"
             ],
             [
              1,
              "#f0f921"
             ]
            ],
            "type": "surface"
           }
          ],
          "table": [
           {
            "cells": {
             "fill": {
              "color": "#EBF0F8"
             },
             "line": {
              "color": "white"
             }
            },
            "header": {
             "fill": {
              "color": "#C8D4E3"
             },
             "line": {
              "color": "white"
             }
            },
            "type": "table"
           }
          ]
         },
         "layout": {
          "annotationdefaults": {
           "arrowcolor": "#2a3f5f",
           "arrowhead": 0,
           "arrowwidth": 1
          },
          "coloraxis": {
           "colorbar": {
            "outlinewidth": 0,
            "ticks": ""
           }
          },
          "colorscale": {
           "diverging": [
            [
             0,
             "#8e0152"
            ],
            [
             0.1,
             "#c51b7d"
            ],
            [
             0.2,
             "#de77ae"
            ],
            [
             0.3,
             "#f1b6da"
            ],
            [
             0.4,
             "#fde0ef"
            ],
            [
             0.5,
             "#f7f7f7"
            ],
            [
             0.6,
             "#e6f5d0"
            ],
            [
             0.7,
             "#b8e186"
            ],
            [
             0.8,
             "#7fbc41"
            ],
            [
             0.9,
             "#4d9221"
            ],
            [
             1,
             "#276419"
            ]
           ],
           "sequential": [
            [
             0,
             "#0d0887"
            ],
            [
             0.1111111111111111,
             "#46039f"
            ],
            [
             0.2222222222222222,
             "#7201a8"
            ],
            [
             0.3333333333333333,
             "#9c179e"
            ],
            [
             0.4444444444444444,
             "#bd3786"
            ],
            [
             0.5555555555555556,
             "#d8576b"
            ],
            [
             0.6666666666666666,
             "#ed7953"
            ],
            [
             0.7777777777777778,
             "#fb9f3a"
            ],
            [
             0.8888888888888888,
             "#fdca26"
            ],
            [
             1,
             "#f0f921"
            ]
           ],
           "sequentialminus": [
            [
             0,
             "#0d0887"
            ],
            [
             0.1111111111111111,
             "#46039f"
            ],
            [
             0.2222222222222222,
             "#7201a8"
            ],
            [
             0.3333333333333333,
             "#9c179e"
            ],
            [
             0.4444444444444444,
             "#bd3786"
            ],
            [
             0.5555555555555556,
             "#d8576b"
            ],
            [
             0.6666666666666666,
             "#ed7953"
            ],
            [
             0.7777777777777778,
             "#fb9f3a"
            ],
            [
             0.8888888888888888,
             "#fdca26"
            ],
            [
             1,
             "#f0f921"
            ]
           ]
          },
          "colorway": [
           "#636efa",
           "#EF553B",
           "#00cc96",
           "#ab63fa",
           "#FFA15A",
           "#19d3f3",
           "#FF6692",
           "#B6E880",
           "#FF97FF",
           "#FECB52"
          ],
          "font": {
           "color": "#2a3f5f"
          },
          "geo": {
           "bgcolor": "white",
           "lakecolor": "white",
           "landcolor": "#E5ECF6",
           "showlakes": true,
           "showland": true,
           "subunitcolor": "white"
          },
          "hoverlabel": {
           "align": "left"
          },
          "hovermode": "closest",
          "mapbox": {
           "style": "light"
          },
          "paper_bgcolor": "white",
          "plot_bgcolor": "#E5ECF6",
          "polar": {
           "angularaxis": {
            "gridcolor": "white",
            "linecolor": "white",
            "ticks": ""
           },
           "bgcolor": "#E5ECF6",
           "radialaxis": {
            "gridcolor": "white",
            "linecolor": "white",
            "ticks": ""
           }
          },
          "scene": {
           "xaxis": {
            "backgroundcolor": "#E5ECF6",
            "gridcolor": "white",
            "gridwidth": 2,
            "linecolor": "white",
            "showbackground": true,
            "ticks": "",
            "zerolinecolor": "white"
           },
           "yaxis": {
            "backgroundcolor": "#E5ECF6",
            "gridcolor": "white",
            "gridwidth": 2,
            "linecolor": "white",
            "showbackground": true,
            "ticks": "",
            "zerolinecolor": "white"
           },
           "zaxis": {
            "backgroundcolor": "#E5ECF6",
            "gridcolor": "white",
            "gridwidth": 2,
            "linecolor": "white",
            "showbackground": true,
            "ticks": "",
            "zerolinecolor": "white"
           }
          },
          "shapedefaults": {
           "line": {
            "color": "#2a3f5f"
           }
          },
          "ternary": {
           "aaxis": {
            "gridcolor": "white",
            "linecolor": "white",
            "ticks": ""
           },
           "baxis": {
            "gridcolor": "white",
            "linecolor": "white",
            "ticks": ""
           },
           "bgcolor": "#E5ECF6",
           "caxis": {
            "gridcolor": "white",
            "linecolor": "white",
            "ticks": ""
           }
          },
          "title": {
           "x": 0.05
          },
          "xaxis": {
           "automargin": true,
           "gridcolor": "white",
           "linecolor": "white",
           "ticks": "",
           "title": {
            "standoff": 15
           },
           "zerolinecolor": "white",
           "zerolinewidth": 2
          },
          "yaxis": {
           "automargin": true,
           "gridcolor": "white",
           "linecolor": "white",
           "ticks": "",
           "title": {
            "standoff": 15
           },
           "zerolinecolor": "white",
           "zerolinewidth": 2
          }
         }
        },
        "title": {
         "text": "Partial Dependence of 'HabitableRooms'"
        },
        "xaxis": {
         "range": [
          0.5,
          11.5
         ],
         "title": {
          "text": "HabitableRooms"
         }
        },
        "yaxis": {
         "range": [
          172213.6046875,
          179565.8328125
         ],
         "title": {
          "text": "Partial Dependence"
         }
        }
       }
      },
      "text/html": [
       "<div>                            <div id=\"147a4a73-0cbe-40f1-b524-fee64c778a0e\" class=\"plotly-graph-div\" style=\"height:525px; width:100%;\"></div>            <script type=\"text/javascript\">                require([\"plotly\"], function(Plotly) {                    window.PLOTLYENV=window.PLOTLYENV || {};                                    if (document.getElementById(\"147a4a73-0cbe-40f1-b524-fee64c778a0e\")) {                    Plotly.newPlot(                        \"147a4a73-0cbe-40f1-b524-fee64c778a0e\",                        [{\"line\": {\"width\": 3}, \"name\": \"Partial Dependence\", \"type\": \"scatter\", \"x\": [1.0, 2.0, 3.0, 4.0, 5.0, 6.0, 7.0, 8.0, 11.0, null, null, null, null, null, null, null, null, null, null, null, null, null], \"y\": [172547.796875, 172547.796875, 173272.53125, 175981.796875, 176637.6875, 178386.03125, 179231.640625, 172837.234375, 177014.109375, 177224.171875, 177224.171875, 177224.171875, 177224.171875, 177224.171875, 177224.171875, 177224.171875, 177224.171875, 177224.171875, 177224.171875, 177224.171875, 177224.171875, 177224.171875]}],                        {\"template\": {\"data\": {\"bar\": [{\"error_x\": {\"color\": \"#2a3f5f\"}, \"error_y\": {\"color\": \"#2a3f5f\"}, \"marker\": {\"line\": {\"color\": \"#E5ECF6\", \"width\": 0.5}}, \"type\": \"bar\"}], \"barpolar\": [{\"marker\": {\"line\": {\"color\": \"#E5ECF6\", \"width\": 0.5}}, \"type\": \"barpolar\"}], \"carpet\": [{\"aaxis\": {\"endlinecolor\": \"#2a3f5f\", \"gridcolor\": \"white\", \"linecolor\": \"white\", \"minorgridcolor\": \"white\", \"startlinecolor\": \"#2a3f5f\"}, \"baxis\": {\"endlinecolor\": \"#2a3f5f\", \"gridcolor\": \"white\", \"linecolor\": \"white\", \"minorgridcolor\": \"white\", \"startlinecolor\": \"#2a3f5f\"}, \"type\": \"carpet\"}], \"choropleth\": [{\"colorbar\": {\"outlinewidth\": 0, \"ticks\": \"\"}, \"type\": \"choropleth\"}], \"contour\": [{\"colorbar\": {\"outlinewidth\": 0, \"ticks\": \"\"}, \"colorscale\": [[0.0, \"#0d0887\"], [0.1111111111111111, \"#46039f\"], [0.2222222222222222, \"#7201a8\"], [0.3333333333333333, \"#9c179e\"], [0.4444444444444444, \"#bd3786\"], [0.5555555555555556, \"#d8576b\"], [0.6666666666666666, \"#ed7953\"], [0.7777777777777778, \"#fb9f3a\"], [0.8888888888888888, \"#fdca26\"], [1.0, \"#f0f921\"]], \"type\": \"contour\"}], \"contourcarpet\": [{\"colorbar\": {\"outlinewidth\": 0, \"ticks\": \"\"}, \"type\": \"contourcarpet\"}], \"heatmap\": [{\"colorbar\": {\"outlinewidth\": 0, \"ticks\": \"\"}, \"colorscale\": [[0.0, \"#0d0887\"], [0.1111111111111111, \"#46039f\"], [0.2222222222222222, \"#7201a8\"], [0.3333333333333333, \"#9c179e\"], [0.4444444444444444, \"#bd3786\"], [0.5555555555555556, \"#d8576b\"], [0.6666666666666666, \"#ed7953\"], [0.7777777777777778, \"#fb9f3a\"], [0.8888888888888888, \"#fdca26\"], [1.0, \"#f0f921\"]], \"type\": \"heatmap\"}], \"heatmapgl\": [{\"colorbar\": {\"outlinewidth\": 0, \"ticks\": \"\"}, \"colorscale\": [[0.0, \"#0d0887\"], [0.1111111111111111, \"#46039f\"], [0.2222222222222222, \"#7201a8\"], [0.3333333333333333, \"#9c179e\"], [0.4444444444444444, \"#bd3786\"], [0.5555555555555556, \"#d8576b\"], [0.6666666666666666, \"#ed7953\"], [0.7777777777777778, \"#fb9f3a\"], [0.8888888888888888, \"#fdca26\"], [1.0, \"#f0f921\"]], \"type\": \"heatmapgl\"}], \"histogram\": [{\"marker\": {\"colorbar\": {\"outlinewidth\": 0, \"ticks\": \"\"}}, \"type\": \"histogram\"}], \"histogram2d\": [{\"colorbar\": {\"outlinewidth\": 0, \"ticks\": \"\"}, \"colorscale\": [[0.0, \"#0d0887\"], [0.1111111111111111, \"#46039f\"], [0.2222222222222222, \"#7201a8\"], [0.3333333333333333, \"#9c179e\"], [0.4444444444444444, \"#bd3786\"], [0.5555555555555556, \"#d8576b\"], [0.6666666666666666, \"#ed7953\"], [0.7777777777777778, \"#fb9f3a\"], [0.8888888888888888, \"#fdca26\"], [1.0, \"#f0f921\"]], \"type\": \"histogram2d\"}], \"histogram2dcontour\": [{\"colorbar\": {\"outlinewidth\": 0, \"ticks\": \"\"}, \"colorscale\": [[0.0, \"#0d0887\"], [0.1111111111111111, \"#46039f\"], [0.2222222222222222, \"#7201a8\"], [0.3333333333333333, \"#9c179e\"], [0.4444444444444444, \"#bd3786\"], [0.5555555555555556, \"#d8576b\"], [0.6666666666666666, \"#ed7953\"], [0.7777777777777778, \"#fb9f3a\"], [0.8888888888888888, \"#fdca26\"], [1.0, \"#f0f921\"]], \"type\": \"histogram2dcontour\"}], \"mesh3d\": [{\"colorbar\": {\"outlinewidth\": 0, \"ticks\": \"\"}, \"type\": \"mesh3d\"}], \"parcoords\": [{\"line\": {\"colorbar\": {\"outlinewidth\": 0, \"ticks\": \"\"}}, \"type\": \"parcoords\"}], \"pie\": [{\"automargin\": true, \"type\": \"pie\"}], \"scatter\": [{\"marker\": {\"colorbar\": {\"outlinewidth\": 0, \"ticks\": \"\"}}, \"type\": \"scatter\"}], \"scatter3d\": [{\"line\": {\"colorbar\": {\"outlinewidth\": 0, \"ticks\": \"\"}}, \"marker\": {\"colorbar\": {\"outlinewidth\": 0, \"ticks\": \"\"}}, \"type\": \"scatter3d\"}], \"scattercarpet\": [{\"marker\": {\"colorbar\": {\"outlinewidth\": 0, \"ticks\": \"\"}}, \"type\": \"scattercarpet\"}], \"scattergeo\": [{\"marker\": {\"colorbar\": {\"outlinewidth\": 0, \"ticks\": \"\"}}, \"type\": \"scattergeo\"}], \"scattergl\": [{\"marker\": {\"colorbar\": {\"outlinewidth\": 0, \"ticks\": \"\"}}, \"type\": \"scattergl\"}], \"scattermapbox\": [{\"marker\": {\"colorbar\": {\"outlinewidth\": 0, \"ticks\": \"\"}}, \"type\": \"scattermapbox\"}], \"scatterpolar\": [{\"marker\": {\"colorbar\": {\"outlinewidth\": 0, \"ticks\": \"\"}}, \"type\": \"scatterpolar\"}], \"scatterpolargl\": [{\"marker\": {\"colorbar\": {\"outlinewidth\": 0, \"ticks\": \"\"}}, \"type\": \"scatterpolargl\"}], \"scatterternary\": [{\"marker\": {\"colorbar\": {\"outlinewidth\": 0, \"ticks\": \"\"}}, \"type\": \"scatterternary\"}], \"surface\": [{\"colorbar\": {\"outlinewidth\": 0, \"ticks\": \"\"}, \"colorscale\": [[0.0, \"#0d0887\"], [0.1111111111111111, \"#46039f\"], [0.2222222222222222, \"#7201a8\"], [0.3333333333333333, \"#9c179e\"], [0.4444444444444444, \"#bd3786\"], [0.5555555555555556, \"#d8576b\"], [0.6666666666666666, \"#ed7953\"], [0.7777777777777778, \"#fb9f3a\"], [0.8888888888888888, \"#fdca26\"], [1.0, \"#f0f921\"]], \"type\": \"surface\"}], \"table\": [{\"cells\": {\"fill\": {\"color\": \"#EBF0F8\"}, \"line\": {\"color\": \"white\"}}, \"header\": {\"fill\": {\"color\": \"#C8D4E3\"}, \"line\": {\"color\": \"white\"}}, \"type\": \"table\"}]}, \"layout\": {\"annotationdefaults\": {\"arrowcolor\": \"#2a3f5f\", \"arrowhead\": 0, \"arrowwidth\": 1}, \"coloraxis\": {\"colorbar\": {\"outlinewidth\": 0, \"ticks\": \"\"}}, \"colorscale\": {\"diverging\": [[0, \"#8e0152\"], [0.1, \"#c51b7d\"], [0.2, \"#de77ae\"], [0.3, \"#f1b6da\"], [0.4, \"#fde0ef\"], [0.5, \"#f7f7f7\"], [0.6, \"#e6f5d0\"], [0.7, \"#b8e186\"], [0.8, \"#7fbc41\"], [0.9, \"#4d9221\"], [1, \"#276419\"]], \"sequential\": [[0.0, \"#0d0887\"], [0.1111111111111111, \"#46039f\"], [0.2222222222222222, \"#7201a8\"], [0.3333333333333333, \"#9c179e\"], [0.4444444444444444, \"#bd3786\"], [0.5555555555555556, \"#d8576b\"], [0.6666666666666666, \"#ed7953\"], [0.7777777777777778, \"#fb9f3a\"], [0.8888888888888888, \"#fdca26\"], [1.0, \"#f0f921\"]], \"sequentialminus\": [[0.0, \"#0d0887\"], [0.1111111111111111, \"#46039f\"], [0.2222222222222222, \"#7201a8\"], [0.3333333333333333, \"#9c179e\"], [0.4444444444444444, \"#bd3786\"], [0.5555555555555556, \"#d8576b\"], [0.6666666666666666, \"#ed7953\"], [0.7777777777777778, \"#fb9f3a\"], [0.8888888888888888, \"#fdca26\"], [1.0, \"#f0f921\"]]}, \"colorway\": [\"#636efa\", \"#EF553B\", \"#00cc96\", \"#ab63fa\", \"#FFA15A\", \"#19d3f3\", \"#FF6692\", \"#B6E880\", \"#FF97FF\", \"#FECB52\"], \"font\": {\"color\": \"#2a3f5f\"}, \"geo\": {\"bgcolor\": \"white\", \"lakecolor\": \"white\", \"landcolor\": \"#E5ECF6\", \"showlakes\": true, \"showland\": true, \"subunitcolor\": \"white\"}, \"hoverlabel\": {\"align\": \"left\"}, \"hovermode\": \"closest\", \"mapbox\": {\"style\": \"light\"}, \"paper_bgcolor\": \"white\", \"plot_bgcolor\": \"#E5ECF6\", \"polar\": {\"angularaxis\": {\"gridcolor\": \"white\", \"linecolor\": \"white\", \"ticks\": \"\"}, \"bgcolor\": \"#E5ECF6\", \"radialaxis\": {\"gridcolor\": \"white\", \"linecolor\": \"white\", \"ticks\": \"\"}}, \"scene\": {\"xaxis\": {\"backgroundcolor\": \"#E5ECF6\", \"gridcolor\": \"white\", \"gridwidth\": 2, \"linecolor\": \"white\", \"showbackground\": true, \"ticks\": \"\", \"zerolinecolor\": \"white\"}, \"yaxis\": {\"backgroundcolor\": \"#E5ECF6\", \"gridcolor\": \"white\", \"gridwidth\": 2, \"linecolor\": \"white\", \"showbackground\": true, \"ticks\": \"\", \"zerolinecolor\": \"white\"}, \"zaxis\": {\"backgroundcolor\": \"#E5ECF6\", \"gridcolor\": \"white\", \"gridwidth\": 2, \"linecolor\": \"white\", \"showbackground\": true, \"ticks\": \"\", \"zerolinecolor\": \"white\"}}, \"shapedefaults\": {\"line\": {\"color\": \"#2a3f5f\"}}, \"ternary\": {\"aaxis\": {\"gridcolor\": \"white\", \"linecolor\": \"white\", \"ticks\": \"\"}, \"baxis\": {\"gridcolor\": \"white\", \"linecolor\": \"white\", \"ticks\": \"\"}, \"bgcolor\": \"#E5ECF6\", \"caxis\": {\"gridcolor\": \"white\", \"linecolor\": \"white\", \"ticks\": \"\"}}, \"title\": {\"x\": 0.05}, \"xaxis\": {\"automargin\": true, \"gridcolor\": \"white\", \"linecolor\": \"white\", \"ticks\": \"\", \"title\": {\"standoff\": 15}, \"zerolinecolor\": \"white\", \"zerolinewidth\": 2}, \"yaxis\": {\"automargin\": true, \"gridcolor\": \"white\", \"linecolor\": \"white\", \"ticks\": \"\", \"title\": {\"standoff\": 15}, \"zerolinecolor\": \"white\", \"zerolinewidth\": 2}}}, \"title\": {\"text\": \"Partial Dependence of 'HabitableRooms'\"}, \"xaxis\": {\"range\": [0.5, 11.5], \"title\": {\"text\": \"HabitableRooms\"}}, \"yaxis\": {\"range\": [172213.6046875, 179565.8328125], \"title\": {\"text\": \"Partial Dependence\"}}},                        {\"responsive\": true}                    ).then(function(){\n",
       "                            \n",
       "var gd = document.getElementById('147a4a73-0cbe-40f1-b524-fee64c778a0e');\n",
       "var x = new MutationObserver(function (mutations, observer) {{\n",
       "        var display = window.getComputedStyle(gd).display;\n",
       "        if (!display || display === 'none') {{\n",
       "            console.log([gd, 'removed!']);\n",
       "            Plotly.purge(gd);\n",
       "            observer.disconnect();\n",
       "        }}\n",
       "}});\n",
       "\n",
       "// Listen for the removal of the full notebook cells\n",
       "var notebookContainer = gd.closest('#notebook-container');\n",
       "if (notebookContainer) {{\n",
       "    x.observe(notebookContainer, {childList: true});\n",
       "}}\n",
       "\n",
       "// Listen for the clearing of the current output cell\n",
       "var outputEl = gd.closest('.output');\n",
       "if (outputEl) {{\n",
       "    x.observe(outputEl, {childList: true});\n",
       "}}\n",
       "\n",
       "                        })                };                });            </script>        </div>"
      ]
     },
     "metadata": {},
     "output_type": "display_data"
    }
   ],
   "source": [
    "graph_partial_dependence(price_microservice_pipeline, X_holdout, feature='HabitableRooms')"
   ]
  },
  {
   "cell_type": "markdown",
   "metadata": {},
   "source": [
    "<img src=\"reports/figures/pd_ee.png\" height=\"120\" >"
   ]
  },
  {
   "cell_type": "code",
   "execution_count": 87,
   "metadata": {},
   "outputs": [
    {
     "data": {
      "application/vnd.plotly.v1+json": {
       "config": {
        "plotlyServerURL": "https://plot.ly"
       },
       "data": [
        {
         "line": {
          "width": 3
         },
         "name": "Partial Dependence",
         "type": "scatter",
         "x": [
          54,
          62,
          63,
          66,
          68,
          70,
          71,
          72,
          73,
          74,
          75,
          76,
          77,
          78,
          79,
          80,
          81,
          82,
          83,
          84,
          85,
          86,
          87,
          88,
          89,
          90,
          91,
          93,
          94,
          95,
          97,
          99
         ],
         "y": [
          184508.625,
          182567,
          182663.65625,
          176601.3125,
          176826.625,
          179341.65625,
          179280.53125,
          179217.03125,
          179526.234375,
          174557.453125,
          174448.46875,
          174421.265625,
          174658.703125,
          174629.015625,
          174471.3125,
          176189.65625,
          183074.671875,
          181566.8125,
          178701.796875,
          178555.84375,
          175985.71875,
          175582.921875,
          174536.953125,
          171433.265625,
          171294.1875,
          172642.609375,
          172642.609375,
          172642.609375,
          172642.609375,
          171950.40625,
          172495,
          172495
         ]
        }
       ],
       "layout": {
        "template": {
         "data": {
          "bar": [
           {
            "error_x": {
             "color": "#2a3f5f"
            },
            "error_y": {
             "color": "#2a3f5f"
            },
            "marker": {
             "line": {
              "color": "#E5ECF6",
              "width": 0.5
             }
            },
            "type": "bar"
           }
          ],
          "barpolar": [
           {
            "marker": {
             "line": {
              "color": "#E5ECF6",
              "width": 0.5
             }
            },
            "type": "barpolar"
           }
          ],
          "carpet": [
           {
            "aaxis": {
             "endlinecolor": "#2a3f5f",
             "gridcolor": "white",
             "linecolor": "white",
             "minorgridcolor": "white",
             "startlinecolor": "#2a3f5f"
            },
            "baxis": {
             "endlinecolor": "#2a3f5f",
             "gridcolor": "white",
             "linecolor": "white",
             "minorgridcolor": "white",
             "startlinecolor": "#2a3f5f"
            },
            "type": "carpet"
           }
          ],
          "choropleth": [
           {
            "colorbar": {
             "outlinewidth": 0,
             "ticks": ""
            },
            "type": "choropleth"
           }
          ],
          "contour": [
           {
            "colorbar": {
             "outlinewidth": 0,
             "ticks": ""
            },
            "colorscale": [
             [
              0,
              "#0d0887"
             ],
             [
              0.1111111111111111,
              "#46039f"
             ],
             [
              0.2222222222222222,
              "#7201a8"
             ],
             [
              0.3333333333333333,
              "#9c179e"
             ],
             [
              0.4444444444444444,
              "#bd3786"
             ],
             [
              0.5555555555555556,
              "#d8576b"
             ],
             [
              0.6666666666666666,
              "#ed7953"
             ],
             [
              0.7777777777777778,
              "#fb9f3a"
             ],
             [
              0.8888888888888888,
              "#fdca26"
             ],
             [
              1,
              "#f0f921"
             ]
            ],
            "type": "contour"
           }
          ],
          "contourcarpet": [
           {
            "colorbar": {
             "outlinewidth": 0,
             "ticks": ""
            },
            "type": "contourcarpet"
           }
          ],
          "heatmap": [
           {
            "colorbar": {
             "outlinewidth": 0,
             "ticks": ""
            },
            "colorscale": [
             [
              0,
              "#0d0887"
             ],
             [
              0.1111111111111111,
              "#46039f"
             ],
             [
              0.2222222222222222,
              "#7201a8"
             ],
             [
              0.3333333333333333,
              "#9c179e"
             ],
             [
              0.4444444444444444,
              "#bd3786"
             ],
             [
              0.5555555555555556,
              "#d8576b"
             ],
             [
              0.6666666666666666,
              "#ed7953"
             ],
             [
              0.7777777777777778,
              "#fb9f3a"
             ],
             [
              0.8888888888888888,
              "#fdca26"
             ],
             [
              1,
              "#f0f921"
             ]
            ],
            "type": "heatmap"
           }
          ],
          "heatmapgl": [
           {
            "colorbar": {
             "outlinewidth": 0,
             "ticks": ""
            },
            "colorscale": [
             [
              0,
              "#0d0887"
             ],
             [
              0.1111111111111111,
              "#46039f"
             ],
             [
              0.2222222222222222,
              "#7201a8"
             ],
             [
              0.3333333333333333,
              "#9c179e"
             ],
             [
              0.4444444444444444,
              "#bd3786"
             ],
             [
              0.5555555555555556,
              "#d8576b"
             ],
             [
              0.6666666666666666,
              "#ed7953"
             ],
             [
              0.7777777777777778,
              "#fb9f3a"
             ],
             [
              0.8888888888888888,
              "#fdca26"
             ],
             [
              1,
              "#f0f921"
             ]
            ],
            "type": "heatmapgl"
           }
          ],
          "histogram": [
           {
            "marker": {
             "colorbar": {
              "outlinewidth": 0,
              "ticks": ""
             }
            },
            "type": "histogram"
           }
          ],
          "histogram2d": [
           {
            "colorbar": {
             "outlinewidth": 0,
             "ticks": ""
            },
            "colorscale": [
             [
              0,
              "#0d0887"
             ],
             [
              0.1111111111111111,
              "#46039f"
             ],
             [
              0.2222222222222222,
              "#7201a8"
             ],
             [
              0.3333333333333333,
              "#9c179e"
             ],
             [
              0.4444444444444444,
              "#bd3786"
             ],
             [
              0.5555555555555556,
              "#d8576b"
             ],
             [
              0.6666666666666666,
              "#ed7953"
             ],
             [
              0.7777777777777778,
              "#fb9f3a"
             ],
             [
              0.8888888888888888,
              "#fdca26"
             ],
             [
              1,
              "#f0f921"
             ]
            ],
            "type": "histogram2d"
           }
          ],
          "histogram2dcontour": [
           {
            "colorbar": {
             "outlinewidth": 0,
             "ticks": ""
            },
            "colorscale": [
             [
              0,
              "#0d0887"
             ],
             [
              0.1111111111111111,
              "#46039f"
             ],
             [
              0.2222222222222222,
              "#7201a8"
             ],
             [
              0.3333333333333333,
              "#9c179e"
             ],
             [
              0.4444444444444444,
              "#bd3786"
             ],
             [
              0.5555555555555556,
              "#d8576b"
             ],
             [
              0.6666666666666666,
              "#ed7953"
             ],
             [
              0.7777777777777778,
              "#fb9f3a"
             ],
             [
              0.8888888888888888,
              "#fdca26"
             ],
             [
              1,
              "#f0f921"
             ]
            ],
            "type": "histogram2dcontour"
           }
          ],
          "mesh3d": [
           {
            "colorbar": {
             "outlinewidth": 0,
             "ticks": ""
            },
            "type": "mesh3d"
           }
          ],
          "parcoords": [
           {
            "line": {
             "colorbar": {
              "outlinewidth": 0,
              "ticks": ""
             }
            },
            "type": "parcoords"
           }
          ],
          "pie": [
           {
            "automargin": true,
            "type": "pie"
           }
          ],
          "scatter": [
           {
            "marker": {
             "colorbar": {
              "outlinewidth": 0,
              "ticks": ""
             }
            },
            "type": "scatter"
           }
          ],
          "scatter3d": [
           {
            "line": {
             "colorbar": {
              "outlinewidth": 0,
              "ticks": ""
             }
            },
            "marker": {
             "colorbar": {
              "outlinewidth": 0,
              "ticks": ""
             }
            },
            "type": "scatter3d"
           }
          ],
          "scattercarpet": [
           {
            "marker": {
             "colorbar": {
              "outlinewidth": 0,
              "ticks": ""
             }
            },
            "type": "scattercarpet"
           }
          ],
          "scattergeo": [
           {
            "marker": {
             "colorbar": {
              "outlinewidth": 0,
              "ticks": ""
             }
            },
            "type": "scattergeo"
           }
          ],
          "scattergl": [
           {
            "marker": {
             "colorbar": {
              "outlinewidth": 0,
              "ticks": ""
             }
            },
            "type": "scattergl"
           }
          ],
          "scattermapbox": [
           {
            "marker": {
             "colorbar": {
              "outlinewidth": 0,
              "ticks": ""
             }
            },
            "type": "scattermapbox"
           }
          ],
          "scatterpolar": [
           {
            "marker": {
             "colorbar": {
              "outlinewidth": 0,
              "ticks": ""
             }
            },
            "type": "scatterpolar"
           }
          ],
          "scatterpolargl": [
           {
            "marker": {
             "colorbar": {
              "outlinewidth": 0,
              "ticks": ""
             }
            },
            "type": "scatterpolargl"
           }
          ],
          "scatterternary": [
           {
            "marker": {
             "colorbar": {
              "outlinewidth": 0,
              "ticks": ""
             }
            },
            "type": "scatterternary"
           }
          ],
          "surface": [
           {
            "colorbar": {
             "outlinewidth": 0,
             "ticks": ""
            },
            "colorscale": [
             [
              0,
              "#0d0887"
             ],
             [
              0.1111111111111111,
              "#46039f"
             ],
             [
              0.2222222222222222,
              "#7201a8"
             ],
             [
              0.3333333333333333,
              "#9c179e"
             ],
             [
              0.4444444444444444,
              "#bd3786"
             ],
             [
              0.5555555555555556,
              "#d8576b"
             ],
             [
              0.6666666666666666,
              "#ed7953"
             ],
             [
              0.7777777777777778,
              "#fb9f3a"
             ],
             [
              0.8888888888888888,
              "#fdca26"
             ],
             [
              1,
              "#f0f921"
             ]
            ],
            "type": "surface"
           }
          ],
          "table": [
           {
            "cells": {
             "fill": {
              "color": "#EBF0F8"
             },
             "line": {
              "color": "white"
             }
            },
            "header": {
             "fill": {
              "color": "#C8D4E3"
             },
             "line": {
              "color": "white"
             }
            },
            "type": "table"
           }
          ]
         },
         "layout": {
          "annotationdefaults": {
           "arrowcolor": "#2a3f5f",
           "arrowhead": 0,
           "arrowwidth": 1
          },
          "coloraxis": {
           "colorbar": {
            "outlinewidth": 0,
            "ticks": ""
           }
          },
          "colorscale": {
           "diverging": [
            [
             0,
             "#8e0152"
            ],
            [
             0.1,
             "#c51b7d"
            ],
            [
             0.2,
             "#de77ae"
            ],
            [
             0.3,
             "#f1b6da"
            ],
            [
             0.4,
             "#fde0ef"
            ],
            [
             0.5,
             "#f7f7f7"
            ],
            [
             0.6,
             "#e6f5d0"
            ],
            [
             0.7,
             "#b8e186"
            ],
            [
             0.8,
             "#7fbc41"
            ],
            [
             0.9,
             "#4d9221"
            ],
            [
             1,
             "#276419"
            ]
           ],
           "sequential": [
            [
             0,
             "#0d0887"
            ],
            [
             0.1111111111111111,
             "#46039f"
            ],
            [
             0.2222222222222222,
             "#7201a8"
            ],
            [
             0.3333333333333333,
             "#9c179e"
            ],
            [
             0.4444444444444444,
             "#bd3786"
            ],
            [
             0.5555555555555556,
             "#d8576b"
            ],
            [
             0.6666666666666666,
             "#ed7953"
            ],
            [
             0.7777777777777778,
             "#fb9f3a"
            ],
            [
             0.8888888888888888,
             "#fdca26"
            ],
            [
             1,
             "#f0f921"
            ]
           ],
           "sequentialminus": [
            [
             0,
             "#0d0887"
            ],
            [
             0.1111111111111111,
             "#46039f"
            ],
            [
             0.2222222222222222,
             "#7201a8"
            ],
            [
             0.3333333333333333,
             "#9c179e"
            ],
            [
             0.4444444444444444,
             "#bd3786"
            ],
            [
             0.5555555555555556,
             "#d8576b"
            ],
            [
             0.6666666666666666,
             "#ed7953"
            ],
            [
             0.7777777777777778,
             "#fb9f3a"
            ],
            [
             0.8888888888888888,
             "#fdca26"
            ],
            [
             1,
             "#f0f921"
            ]
           ]
          },
          "colorway": [
           "#636efa",
           "#EF553B",
           "#00cc96",
           "#ab63fa",
           "#FFA15A",
           "#19d3f3",
           "#FF6692",
           "#B6E880",
           "#FF97FF",
           "#FECB52"
          ],
          "font": {
           "color": "#2a3f5f"
          },
          "geo": {
           "bgcolor": "white",
           "lakecolor": "white",
           "landcolor": "#E5ECF6",
           "showlakes": true,
           "showland": true,
           "subunitcolor": "white"
          },
          "hoverlabel": {
           "align": "left"
          },
          "hovermode": "closest",
          "mapbox": {
           "style": "light"
          },
          "paper_bgcolor": "white",
          "plot_bgcolor": "#E5ECF6",
          "polar": {
           "angularaxis": {
            "gridcolor": "white",
            "linecolor": "white",
            "ticks": ""
           },
           "bgcolor": "#E5ECF6",
           "radialaxis": {
            "gridcolor": "white",
            "linecolor": "white",
            "ticks": ""
           }
          },
          "scene": {
           "xaxis": {
            "backgroundcolor": "#E5ECF6",
            "gridcolor": "white",
            "gridwidth": 2,
            "linecolor": "white",
            "showbackground": true,
            "ticks": "",
            "zerolinecolor": "white"
           },
           "yaxis": {
            "backgroundcolor": "#E5ECF6",
            "gridcolor": "white",
            "gridwidth": 2,
            "linecolor": "white",
            "showbackground": true,
            "ticks": "",
            "zerolinecolor": "white"
           },
           "zaxis": {
            "backgroundcolor": "#E5ECF6",
            "gridcolor": "white",
            "gridwidth": 2,
            "linecolor": "white",
            "showbackground": true,
            "ticks": "",
            "zerolinecolor": "white"
           }
          },
          "shapedefaults": {
           "line": {
            "color": "#2a3f5f"
           }
          },
          "ternary": {
           "aaxis": {
            "gridcolor": "white",
            "linecolor": "white",
            "ticks": ""
           },
           "baxis": {
            "gridcolor": "white",
            "linecolor": "white",
            "ticks": ""
           },
           "bgcolor": "#E5ECF6",
           "caxis": {
            "gridcolor": "white",
            "linecolor": "white",
            "ticks": ""
           }
          },
          "title": {
           "x": 0.05
          },
          "xaxis": {
           "automargin": true,
           "gridcolor": "white",
           "linecolor": "white",
           "ticks": "",
           "title": {
            "standoff": 15
           },
           "zerolinecolor": "white",
           "zerolinewidth": 2
          },
          "yaxis": {
           "automargin": true,
           "gridcolor": "white",
           "linecolor": "white",
           "ticks": "",
           "title": {
            "standoff": 15
           },
           "zerolinecolor": "white",
           "zerolinewidth": 2
          }
         }
        },
        "title": {
         "text": "Partial Dependence of 'PotentialEnergyEfficiency'"
        },
        "xaxis": {
         "range": [
          51.75,
          101.25
         ],
         "title": {
          "text": "PotentialEnergyEfficiency"
         }
        },
        "yaxis": {
         "range": [
          170633.465625,
          185169.346875
         ],
         "title": {
          "text": "Partial Dependence"
         }
        }
       }
      },
      "text/html": [
       "<div>                            <div id=\"44b3794d-30be-4d7e-b840-8a3fbddc9d68\" class=\"plotly-graph-div\" style=\"height:525px; width:100%;\"></div>            <script type=\"text/javascript\">                require([\"plotly\"], function(Plotly) {                    window.PLOTLYENV=window.PLOTLYENV || {};                                    if (document.getElementById(\"44b3794d-30be-4d7e-b840-8a3fbddc9d68\")) {                    Plotly.newPlot(                        \"44b3794d-30be-4d7e-b840-8a3fbddc9d68\",                        [{\"line\": {\"width\": 3}, \"name\": \"Partial Dependence\", \"type\": \"scatter\", \"x\": [54, 62, 63, 66, 68, 70, 71, 72, 73, 74, 75, 76, 77, 78, 79, 80, 81, 82, 83, 84, 85, 86, 87, 88, 89, 90, 91, 93, 94, 95, 97, 99], \"y\": [184508.625, 182567.0, 182663.65625, 176601.3125, 176826.625, 179341.65625, 179280.53125, 179217.03125, 179526.234375, 174557.453125, 174448.46875, 174421.265625, 174658.703125, 174629.015625, 174471.3125, 176189.65625, 183074.671875, 181566.8125, 178701.796875, 178555.84375, 175985.71875, 175582.921875, 174536.953125, 171433.265625, 171294.1875, 172642.609375, 172642.609375, 172642.609375, 172642.609375, 171950.40625, 172495.0, 172495.0]}],                        {\"template\": {\"data\": {\"bar\": [{\"error_x\": {\"color\": \"#2a3f5f\"}, \"error_y\": {\"color\": \"#2a3f5f\"}, \"marker\": {\"line\": {\"color\": \"#E5ECF6\", \"width\": 0.5}}, \"type\": \"bar\"}], \"barpolar\": [{\"marker\": {\"line\": {\"color\": \"#E5ECF6\", \"width\": 0.5}}, \"type\": \"barpolar\"}], \"carpet\": [{\"aaxis\": {\"endlinecolor\": \"#2a3f5f\", \"gridcolor\": \"white\", \"linecolor\": \"white\", \"minorgridcolor\": \"white\", \"startlinecolor\": \"#2a3f5f\"}, \"baxis\": {\"endlinecolor\": \"#2a3f5f\", \"gridcolor\": \"white\", \"linecolor\": \"white\", \"minorgridcolor\": \"white\", \"startlinecolor\": \"#2a3f5f\"}, \"type\": \"carpet\"}], \"choropleth\": [{\"colorbar\": {\"outlinewidth\": 0, \"ticks\": \"\"}, \"type\": \"choropleth\"}], \"contour\": [{\"colorbar\": {\"outlinewidth\": 0, \"ticks\": \"\"}, \"colorscale\": [[0.0, \"#0d0887\"], [0.1111111111111111, \"#46039f\"], [0.2222222222222222, \"#7201a8\"], [0.3333333333333333, \"#9c179e\"], [0.4444444444444444, \"#bd3786\"], [0.5555555555555556, \"#d8576b\"], [0.6666666666666666, \"#ed7953\"], [0.7777777777777778, \"#fb9f3a\"], [0.8888888888888888, \"#fdca26\"], [1.0, \"#f0f921\"]], \"type\": \"contour\"}], \"contourcarpet\": [{\"colorbar\": {\"outlinewidth\": 0, \"ticks\": \"\"}, \"type\": \"contourcarpet\"}], \"heatmap\": [{\"colorbar\": {\"outlinewidth\": 0, \"ticks\": \"\"}, \"colorscale\": [[0.0, \"#0d0887\"], [0.1111111111111111, \"#46039f\"], [0.2222222222222222, \"#7201a8\"], [0.3333333333333333, \"#9c179e\"], [0.4444444444444444, \"#bd3786\"], [0.5555555555555556, \"#d8576b\"], [0.6666666666666666, \"#ed7953\"], [0.7777777777777778, \"#fb9f3a\"], [0.8888888888888888, \"#fdca26\"], [1.0, \"#f0f921\"]], \"type\": \"heatmap\"}], \"heatmapgl\": [{\"colorbar\": {\"outlinewidth\": 0, \"ticks\": \"\"}, \"colorscale\": [[0.0, \"#0d0887\"], [0.1111111111111111, \"#46039f\"], [0.2222222222222222, \"#7201a8\"], [0.3333333333333333, \"#9c179e\"], [0.4444444444444444, \"#bd3786\"], [0.5555555555555556, \"#d8576b\"], [0.6666666666666666, \"#ed7953\"], [0.7777777777777778, \"#fb9f3a\"], [0.8888888888888888, \"#fdca26\"], [1.0, \"#f0f921\"]], \"type\": \"heatmapgl\"}], \"histogram\": [{\"marker\": {\"colorbar\": {\"outlinewidth\": 0, \"ticks\": \"\"}}, \"type\": \"histogram\"}], \"histogram2d\": [{\"colorbar\": {\"outlinewidth\": 0, \"ticks\": \"\"}, \"colorscale\": [[0.0, \"#0d0887\"], [0.1111111111111111, \"#46039f\"], [0.2222222222222222, \"#7201a8\"], [0.3333333333333333, \"#9c179e\"], [0.4444444444444444, \"#bd3786\"], [0.5555555555555556, \"#d8576b\"], [0.6666666666666666, \"#ed7953\"], [0.7777777777777778, \"#fb9f3a\"], [0.8888888888888888, \"#fdca26\"], [1.0, \"#f0f921\"]], \"type\": \"histogram2d\"}], \"histogram2dcontour\": [{\"colorbar\": {\"outlinewidth\": 0, \"ticks\": \"\"}, \"colorscale\": [[0.0, \"#0d0887\"], [0.1111111111111111, \"#46039f\"], [0.2222222222222222, \"#7201a8\"], [0.3333333333333333, \"#9c179e\"], [0.4444444444444444, \"#bd3786\"], [0.5555555555555556, \"#d8576b\"], [0.6666666666666666, \"#ed7953\"], [0.7777777777777778, \"#fb9f3a\"], [0.8888888888888888, \"#fdca26\"], [1.0, \"#f0f921\"]], \"type\": \"histogram2dcontour\"}], \"mesh3d\": [{\"colorbar\": {\"outlinewidth\": 0, \"ticks\": \"\"}, \"type\": \"mesh3d\"}], \"parcoords\": [{\"line\": {\"colorbar\": {\"outlinewidth\": 0, \"ticks\": \"\"}}, \"type\": \"parcoords\"}], \"pie\": [{\"automargin\": true, \"type\": \"pie\"}], \"scatter\": [{\"marker\": {\"colorbar\": {\"outlinewidth\": 0, \"ticks\": \"\"}}, \"type\": \"scatter\"}], \"scatter3d\": [{\"line\": {\"colorbar\": {\"outlinewidth\": 0, \"ticks\": \"\"}}, \"marker\": {\"colorbar\": {\"outlinewidth\": 0, \"ticks\": \"\"}}, \"type\": \"scatter3d\"}], \"scattercarpet\": [{\"marker\": {\"colorbar\": {\"outlinewidth\": 0, \"ticks\": \"\"}}, \"type\": \"scattercarpet\"}], \"scattergeo\": [{\"marker\": {\"colorbar\": {\"outlinewidth\": 0, \"ticks\": \"\"}}, \"type\": \"scattergeo\"}], \"scattergl\": [{\"marker\": {\"colorbar\": {\"outlinewidth\": 0, \"ticks\": \"\"}}, \"type\": \"scattergl\"}], \"scattermapbox\": [{\"marker\": {\"colorbar\": {\"outlinewidth\": 0, \"ticks\": \"\"}}, \"type\": \"scattermapbox\"}], \"scatterpolar\": [{\"marker\": {\"colorbar\": {\"outlinewidth\": 0, \"ticks\": \"\"}}, \"type\": \"scatterpolar\"}], \"scatterpolargl\": [{\"marker\": {\"colorbar\": {\"outlinewidth\": 0, \"ticks\": \"\"}}, \"type\": \"scatterpolargl\"}], \"scatterternary\": [{\"marker\": {\"colorbar\": {\"outlinewidth\": 0, \"ticks\": \"\"}}, \"type\": \"scatterternary\"}], \"surface\": [{\"colorbar\": {\"outlinewidth\": 0, \"ticks\": \"\"}, \"colorscale\": [[0.0, \"#0d0887\"], [0.1111111111111111, \"#46039f\"], [0.2222222222222222, \"#7201a8\"], [0.3333333333333333, \"#9c179e\"], [0.4444444444444444, \"#bd3786\"], [0.5555555555555556, \"#d8576b\"], [0.6666666666666666, \"#ed7953\"], [0.7777777777777778, \"#fb9f3a\"], [0.8888888888888888, \"#fdca26\"], [1.0, \"#f0f921\"]], \"type\": \"surface\"}], \"table\": [{\"cells\": {\"fill\": {\"color\": \"#EBF0F8\"}, \"line\": {\"color\": \"white\"}}, \"header\": {\"fill\": {\"color\": \"#C8D4E3\"}, \"line\": {\"color\": \"white\"}}, \"type\": \"table\"}]}, \"layout\": {\"annotationdefaults\": {\"arrowcolor\": \"#2a3f5f\", \"arrowhead\": 0, \"arrowwidth\": 1}, \"coloraxis\": {\"colorbar\": {\"outlinewidth\": 0, \"ticks\": \"\"}}, \"colorscale\": {\"diverging\": [[0, \"#8e0152\"], [0.1, \"#c51b7d\"], [0.2, \"#de77ae\"], [0.3, \"#f1b6da\"], [0.4, \"#fde0ef\"], [0.5, \"#f7f7f7\"], [0.6, \"#e6f5d0\"], [0.7, \"#b8e186\"], [0.8, \"#7fbc41\"], [0.9, \"#4d9221\"], [1, \"#276419\"]], \"sequential\": [[0.0, \"#0d0887\"], [0.1111111111111111, \"#46039f\"], [0.2222222222222222, \"#7201a8\"], [0.3333333333333333, \"#9c179e\"], [0.4444444444444444, \"#bd3786\"], [0.5555555555555556, \"#d8576b\"], [0.6666666666666666, \"#ed7953\"], [0.7777777777777778, \"#fb9f3a\"], [0.8888888888888888, \"#fdca26\"], [1.0, \"#f0f921\"]], \"sequentialminus\": [[0.0, \"#0d0887\"], [0.1111111111111111, \"#46039f\"], [0.2222222222222222, \"#7201a8\"], [0.3333333333333333, \"#9c179e\"], [0.4444444444444444, \"#bd3786\"], [0.5555555555555556, \"#d8576b\"], [0.6666666666666666, \"#ed7953\"], [0.7777777777777778, \"#fb9f3a\"], [0.8888888888888888, \"#fdca26\"], [1.0, \"#f0f921\"]]}, \"colorway\": [\"#636efa\", \"#EF553B\", \"#00cc96\", \"#ab63fa\", \"#FFA15A\", \"#19d3f3\", \"#FF6692\", \"#B6E880\", \"#FF97FF\", \"#FECB52\"], \"font\": {\"color\": \"#2a3f5f\"}, \"geo\": {\"bgcolor\": \"white\", \"lakecolor\": \"white\", \"landcolor\": \"#E5ECF6\", \"showlakes\": true, \"showland\": true, \"subunitcolor\": \"white\"}, \"hoverlabel\": {\"align\": \"left\"}, \"hovermode\": \"closest\", \"mapbox\": {\"style\": \"light\"}, \"paper_bgcolor\": \"white\", \"plot_bgcolor\": \"#E5ECF6\", \"polar\": {\"angularaxis\": {\"gridcolor\": \"white\", \"linecolor\": \"white\", \"ticks\": \"\"}, \"bgcolor\": \"#E5ECF6\", \"radialaxis\": {\"gridcolor\": \"white\", \"linecolor\": \"white\", \"ticks\": \"\"}}, \"scene\": {\"xaxis\": {\"backgroundcolor\": \"#E5ECF6\", \"gridcolor\": \"white\", \"gridwidth\": 2, \"linecolor\": \"white\", \"showbackground\": true, \"ticks\": \"\", \"zerolinecolor\": \"white\"}, \"yaxis\": {\"backgroundcolor\": \"#E5ECF6\", \"gridcolor\": \"white\", \"gridwidth\": 2, \"linecolor\": \"white\", \"showbackground\": true, \"ticks\": \"\", \"zerolinecolor\": \"white\"}, \"zaxis\": {\"backgroundcolor\": \"#E5ECF6\", \"gridcolor\": \"white\", \"gridwidth\": 2, \"linecolor\": \"white\", \"showbackground\": true, \"ticks\": \"\", \"zerolinecolor\": \"white\"}}, \"shapedefaults\": {\"line\": {\"color\": \"#2a3f5f\"}}, \"ternary\": {\"aaxis\": {\"gridcolor\": \"white\", \"linecolor\": \"white\", \"ticks\": \"\"}, \"baxis\": {\"gridcolor\": \"white\", \"linecolor\": \"white\", \"ticks\": \"\"}, \"bgcolor\": \"#E5ECF6\", \"caxis\": {\"gridcolor\": \"white\", \"linecolor\": \"white\", \"ticks\": \"\"}}, \"title\": {\"x\": 0.05}, \"xaxis\": {\"automargin\": true, \"gridcolor\": \"white\", \"linecolor\": \"white\", \"ticks\": \"\", \"title\": {\"standoff\": 15}, \"zerolinecolor\": \"white\", \"zerolinewidth\": 2}, \"yaxis\": {\"automargin\": true, \"gridcolor\": \"white\", \"linecolor\": \"white\", \"ticks\": \"\", \"title\": {\"standoff\": 15}, \"zerolinecolor\": \"white\", \"zerolinewidth\": 2}}}, \"title\": {\"text\": \"Partial Dependence of 'PotentialEnergyEfficiency'\"}, \"xaxis\": {\"range\": [51.75, 101.25], \"title\": {\"text\": \"PotentialEnergyEfficiency\"}}, \"yaxis\": {\"range\": [170633.465625, 185169.346875], \"title\": {\"text\": \"Partial Dependence\"}}},                        {\"responsive\": true}                    ).then(function(){\n",
       "                            \n",
       "var gd = document.getElementById('44b3794d-30be-4d7e-b840-8a3fbddc9d68');\n",
       "var x = new MutationObserver(function (mutations, observer) {{\n",
       "        var display = window.getComputedStyle(gd).display;\n",
       "        if (!display || display === 'none') {{\n",
       "            console.log([gd, 'removed!']);\n",
       "            Plotly.purge(gd);\n",
       "            observer.disconnect();\n",
       "        }}\n",
       "}});\n",
       "\n",
       "// Listen for the removal of the full notebook cells\n",
       "var notebookContainer = gd.closest('#notebook-container');\n",
       "if (notebookContainer) {{\n",
       "    x.observe(notebookContainer, {childList: true});\n",
       "}}\n",
       "\n",
       "// Listen for the clearing of the current output cell\n",
       "var outputEl = gd.closest('.output');\n",
       "if (outputEl) {{\n",
       "    x.observe(outputEl, {childList: true});\n",
       "}}\n",
       "\n",
       "                        })                };                });            </script>        </div>"
      ]
     },
     "metadata": {},
     "output_type": "display_data"
    }
   ],
   "source": [
    "graph_partial_dependence(price_microservice_pipeline, X_holdout, feature='PotentialEnergyEfficiency')"
   ]
  },
  {
   "cell_type": "code",
   "execution_count": 81,
   "metadata": {},
   "outputs": [
    {
     "data": {
      "text/plain": [
       "{'Imputer': ['PropertyType',\n",
       "  'New',\n",
       "  'Duration',\n",
       "  'CurrentEnergyRating',\n",
       "  'PotentialEnergyRating',\n",
       "  'CurrentEnergyEfficiency',\n",
       "  'PotentialEnergyEfficiency',\n",
       "  'GlazedArea',\n",
       "  'HabitableRooms',\n",
       "  'HeatedRooms',\n",
       "  'FlatStoreyCount',\n",
       "  'TotalFloorArea',\n",
       "  'FloorLevel',\n",
       "  'PurchaseDate_year',\n",
       "  'PurchaseDate_month',\n",
       "  'PurchaseDate_day_of_week',\n",
       "  'PurchaseDate_hour',\n",
       "  'EpcInspectionDate_year',\n",
       "  'EpcInspectionDate_month',\n",
       "  'EpcInspectionDate_day_of_week',\n",
       "  'EpcInspectionDate_hour'],\n",
       " 'DateTime Featurization Component': ['PropertyType',\n",
       "  'New',\n",
       "  'Duration',\n",
       "  'CurrentEnergyRating',\n",
       "  'PotentialEnergyRating',\n",
       "  'CurrentEnergyEfficiency',\n",
       "  'PotentialEnergyEfficiency',\n",
       "  'GlazedArea',\n",
       "  'HabitableRooms',\n",
       "  'HeatedRooms',\n",
       "  'FlatStoreyCount',\n",
       "  'TotalFloorArea',\n",
       "  'FloorLevel',\n",
       "  'PurchaseDate_year',\n",
       "  'PurchaseDate_month',\n",
       "  'PurchaseDate_day_of_week',\n",
       "  'PurchaseDate_hour',\n",
       "  'EpcInspectionDate_year',\n",
       "  'EpcInspectionDate_month',\n",
       "  'EpcInspectionDate_day_of_week',\n",
       "  'EpcInspectionDate_hour'],\n",
       " 'One Hot Encoder': ['PropertyType',\n",
       "  'New',\n",
       "  'Duration',\n",
       "  'CurrentEnergyRating',\n",
       "  'PotentialEnergyRating',\n",
       "  'CurrentEnergyEfficiency',\n",
       "  'PotentialEnergyEfficiency',\n",
       "  'GlazedArea',\n",
       "  'HabitableRooms',\n",
       "  'HeatedRooms',\n",
       "  'FlatStoreyCount',\n",
       "  'TotalFloorArea',\n",
       "  'FloorLevel',\n",
       "  'PurchaseDate_year',\n",
       "  'PurchaseDate_month',\n",
       "  'PurchaseDate_day_of_week',\n",
       "  'PurchaseDate_hour',\n",
       "  'EpcInspectionDate_year',\n",
       "  'EpcInspectionDate_month',\n",
       "  'EpcInspectionDate_day_of_week',\n",
       "  'EpcInspectionDate_hour'],\n",
       " 'XGBoost Regressor': ['CurrentEnergyEfficiency',\n",
       "  'PotentialEnergyEfficiency',\n",
       "  'HabitableRooms',\n",
       "  'HeatedRooms',\n",
       "  'FlatStoreyCount',\n",
       "  'TotalFloorArea',\n",
       "  'PurchaseDate_year',\n",
       "  'PurchaseDate_hour',\n",
       "  'EpcInspectionDate_year',\n",
       "  'EpcInspectionDate_hour',\n",
       "  'PropertyType_D',\n",
       "  'PropertyType_F',\n",
       "  'PropertyType_O',\n",
       "  'PropertyType_S',\n",
       "  'PropertyType_T',\n",
       "  'New_N',\n",
       "  'New_Y',\n",
       "  'Duration_F',\n",
       "  'Duration_L',\n",
       "  'CurrentEnergyRating_A',\n",
       "  'CurrentEnergyRating_B',\n",
       "  'CurrentEnergyRating_C',\n",
       "  'CurrentEnergyRating_D',\n",
       "  'CurrentEnergyRating_E',\n",
       "  'CurrentEnergyRating_F',\n",
       "  'CurrentEnergyRating_G',\n",
       "  'PotentialEnergyRating_A',\n",
       "  'PotentialEnergyRating_B',\n",
       "  'PotentialEnergyRating_C',\n",
       "  'PotentialEnergyRating_D',\n",
       "  'PotentialEnergyRating_E',\n",
       "  'PotentialEnergyRating_F',\n",
       "  'GlazedArea_More Than Typical',\n",
       "  'GlazedArea_Much More Than Typical',\n",
       "  'GlazedArea_NO DATA!',\n",
       "  'GlazedArea_Normal',\n",
       "  'FloorLevel_1st',\n",
       "  'FloorLevel_2nd',\n",
       "  'FloorLevel_3rd',\n",
       "  'FloorLevel_5th',\n",
       "  'FloorLevel_Ground',\n",
       "  'FloorLevel_NO DATA!',\n",
       "  'FloorLevel_NODATA!',\n",
       "  'FloorLevel_ground floor',\n",
       "  'FloorLevel_mid floor',\n",
       "  'FloorLevel_top floor',\n",
       "  'PurchaseDate_month_April',\n",
       "  'PurchaseDate_month_August',\n",
       "  'PurchaseDate_month_February',\n",
       "  'PurchaseDate_month_January',\n",
       "  'PurchaseDate_month_July',\n",
       "  'PurchaseDate_month_June',\n",
       "  'PurchaseDate_month_March',\n",
       "  'PurchaseDate_month_May',\n",
       "  'PurchaseDate_day_of_week_Friday',\n",
       "  'PurchaseDate_day_of_week_Monday',\n",
       "  'PurchaseDate_day_of_week_Saturday',\n",
       "  'PurchaseDate_day_of_week_Sunday',\n",
       "  'PurchaseDate_day_of_week_Thursday',\n",
       "  'PurchaseDate_day_of_week_Tuesday',\n",
       "  'PurchaseDate_day_of_week_Wednesday',\n",
       "  'EpcInspectionDate_month_April',\n",
       "  'EpcInspectionDate_month_August',\n",
       "  'EpcInspectionDate_month_February',\n",
       "  'EpcInspectionDate_month_January',\n",
       "  'EpcInspectionDate_month_June',\n",
       "  'EpcInspectionDate_month_March',\n",
       "  'EpcInspectionDate_month_May',\n",
       "  'EpcInspectionDate_month_November',\n",
       "  'EpcInspectionDate_month_October',\n",
       "  'EpcInspectionDate_month_September',\n",
       "  'EpcInspectionDate_day_of_week_Friday',\n",
       "  'EpcInspectionDate_day_of_week_Monday',\n",
       "  'EpcInspectionDate_day_of_week_Saturday',\n",
       "  'EpcInspectionDate_day_of_week_Sunday',\n",
       "  'EpcInspectionDate_day_of_week_Thursday',\n",
       "  'EpcInspectionDate_day_of_week_Tuesday',\n",
       "  'EpcInspectionDate_day_of_week_Wednesday']}"
      ]
     },
     "execution_count": 81,
     "metadata": {},
     "output_type": "execute_result"
    }
   ],
   "source": [
    "price_microservice_pipeline.input_feature_names"
   ]
  },
  {
   "cell_type": "code",
   "execution_count": null,
   "metadata": {},
   "outputs": [],
   "source": []
  }
 ],
 "metadata": {
  "kernelspec": {
   "display_name": "microservice_price_env",
   "language": "python",
   "name": "microservice_price_env"
  },
  "language_info": {
   "codemirror_mode": {
    "name": "ipython",
    "version": 3
   },
   "file_extension": ".py",
   "mimetype": "text/x-python",
   "name": "python",
   "nbconvert_exporter": "python",
   "pygments_lexer": "ipython3",
   "version": "3.7.9"
  },
  "latex_envs": {
   "LaTeX_envs_menu_present": true,
   "autoclose": false,
   "autocomplete": true,
   "bibliofile": "biblio.bib",
   "cite_by": "apalike",
   "current_citInitial": 1,
   "eqLabelWithNumbers": true,
   "eqNumInitial": 1,
   "hotkeys": {
    "equation": "Ctrl-E",
    "itemize": "Ctrl-I"
   },
   "labels_anchors": false,
   "latex_user_defs": false,
   "report_style_numbering": false,
   "user_envs_cfg": false
  },
  "toc": {
   "base_numbering": 1,
   "nav_menu": {},
   "number_sections": true,
   "sideBar": true,
   "skip_h1_title": false,
   "title_cell": "Table of Contents",
   "title_sidebar": "Contents",
   "toc_cell": false,
   "toc_position": {},
   "toc_section_display": true,
   "toc_window_display": false
  },
  "widgets": {
   "application/vnd.jupyter.widget-state+json": {
    "state": {},
    "version_major": 2,
    "version_minor": 0
   }
  }
 },
 "nbformat": 4,
 "nbformat_minor": 1
}<|MERGE_RESOLUTION|>--- conflicted
+++ resolved
@@ -3288,12 +3288,8 @@
    "cell_type": "markdown",
    "metadata": {},
    "source": [
-<<<<<<< HEAD
     "<img src=\"reports/figures/fi.png\" height=\"120\" >\n",
     "<img src=\"../../reports/figures/fi.png\" height=\"120\" >"
-=======
-    "<img src=\"https://github.com/BlockchainClimateInstitute/microservice_price/tree/develop/reports/figures/p_vs_a.png\" height=\"120\" >"
->>>>>>> cf6dc0e6
    ]
   },
   {
